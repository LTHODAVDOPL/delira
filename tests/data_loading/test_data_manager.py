import unittest

import numpy as np

<<<<<<< HEAD
from delira.data_loading import DataManager
=======
from delira.data_loading import BaseDataManager
from .utils import DummyDataset
>>>>>>> 0e4218fe
from delira.data_loading.data_manager import Augmenter
from ..utils import check_for_no_backend


class DataManagerTest(unittest.TestCase):

<<<<<<< HEAD
    def test_datamanager(self):
=======
    @unittest.skipUnless(check_for_no_backend(),
                         "Test should be only executed if no "
                         "backend was installed")
    def test_base_datamanager(self):
>>>>>>> 0e4218fe

        batch_size = 16

        np.random.seed(1)
        dset = DummyDataset(600, [0.5, 0.3, 0.2])

        manager = DataManager(dset, batch_size, n_process_augmentation=0,
                              transforms=None)

        self.assertIsInstance(manager.get_batchgen(), Augmenter)

        # create batch manually
        data, labels = [], []
        for i in range(batch_size):
            data.append(dset[i]["data"])
            labels.append(dset[i]["label"])

        batch_dict = {"data": np.asarray(data), "label": np.asarray(labels)}

        augmenter = manager.get_batchgen()
        augmenter_iter = iter(augmenter)
        for key, val in next(augmenter_iter).items():
            self.assertTrue((val == batch_dict[key]).all())

        for key, val in next(augmenter_iter).items():
            self.assertEqual(len(val), batch_size)


if __name__ == '__main__':
    unittest.main()<|MERGE_RESOLUTION|>--- conflicted
+++ resolved
@@ -2,26 +2,19 @@
 
 import numpy as np
 
-<<<<<<< HEAD
 from delira.data_loading import DataManager
-=======
-from delira.data_loading import BaseDataManager
-from .utils import DummyDataset
->>>>>>> 0e4218fe
+
 from delira.data_loading.data_manager import Augmenter
 from ..utils import check_for_no_backend
+from .utils import DummyDataset
 
 
 class DataManagerTest(unittest.TestCase):
 
-<<<<<<< HEAD
-    def test_datamanager(self):
-=======
     @unittest.skipUnless(check_for_no_backend(),
                          "Test should be only executed if no "
                          "backend was installed")
-    def test_base_datamanager(self):
->>>>>>> 0e4218fe
+    def test_datamanager(self):
 
         batch_size = 16
 
