--- conflicted
+++ resolved
@@ -10,13 +10,8 @@
 import pytest
 import time
 import gc
-<<<<<<< HEAD
-import os
 import sys
-
-=======
 from psutil import virtual_memory
->>>>>>> 10ea1cc1
 
 @pytest.mark.parametrize("model,input_shape,target_shape,loss_fn,"
                          "create_optim_fn,max_range,half_precision",
