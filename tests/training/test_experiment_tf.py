--- conflicted
+++ resolved
@@ -5,104 +5,6 @@
 import numpy as np
 from delira.training.metrics import SklearnAccuracyScore
 
-<<<<<<< HEAD
-if "TF" in delira.get_backends():
-
-    from delira.training import TfExperiment, Parameters
-    from delira.models.classification import ClassificationNetworkBaseTf
-    from delira.data_loading import AbstractDataset, BaseDataManager
-    import tensorflow as tf
-
-    test_cases = [
-        (
-            Parameters(fixed_params={
-                "model": {'in_channels': 32,
-                          'n_outputs': 1},
-                "training": {
-                    "losses": {"CE":
-                               tf.losses.softmax_cross_entropy},
-                    "optimizer_cls": tf.train.AdamOptimizer,
-                    "optimizer_params": {"learning_rate": 1e-3},
-                    "num_epochs": 2,
-                    "val_metrics": {"accuracy": SklearnAccuracyScore},
-                    "lr_sched_cls": None,
-                    "lr_sched_params": {}}
-            }
-            ),
-            500,
-            50)
-    ]
-
-else:
-    # test will be skipped, arguments don't matter
-    test_cases = [[None] * 3]
-
-
-@pytest.mark.parametrize("params,dataset_length_train,dataset_length_test",
-                         test_cases)
-@pytest.mark.skipif("TF" not in delira.get_backends(),
-                    reason="No TF Backend installed")
-def test_experiment(params, dataset_length_train, dataset_length_test):
-    class DummyNetwork(ClassificationNetworkBaseTf):
-        def __init__(self, in_channels, n_outputs):
-            super().__init__(in_channels, n_outputs)
-            self.model = self._build_model(n_outputs)
-
-            images = tf.placeholder(shape=[None, in_channels],
-                                    dtype=tf.float32)
-            labels = tf.placeholder(shape=[None, n_outputs], dtype=tf.float32)
-
-            preds_train = self.model(images, training=True)
-            preds_eval = self.model(images, training=False)
-
-            self.inputs = [images, labels]
-            self.outputs_train = [preds_train]
-            self.outputs_eval = [preds_eval]
-
-        @staticmethod
-        def _build_model(n_outputs):
-            return tf.keras.models.Sequential(
-                layers=[
-                    tf.keras.layers.Dense(64, input_shape=(
-                        32,), bias_initializer='glorot_uniform'),
-                    tf.keras.layers.ReLU(),
-                    tf.keras.layers.Dense(n_outputs, bias_initializer='glorot_uniform')]
-            )
-
-    class DummyDataset(AbstractDataset):
-        def __init__(self, length):
-            super().__init__(None, None, None, None)
-            self.length = length
-
-        def __getitem__(self, index):
-            return {"data": np.random.rand(32),
-                    "label": np.random.randint(0, 1, 1)}
-
-        def __len__(self):
-            return self.length
-
-        def get_sample_from_index(self, index):
-            return self.__getitem__(index)
-
-    exp = TfExperiment(params, DummyNetwork)
-    dset_train = DummyDataset(dataset_length_train)
-    dset_test = DummyDataset(dataset_length_test)
-
-    dmgr_train = BaseDataManager(dset_train, 16, 4, None)
-    dmgr_test = BaseDataManager(dset_test, 16, 1, None)
-
-    net = exp.run(dmgr_train, dmgr_test)
-    exp.test(params=params,
-             network=net,
-             datamgr_test=dmgr_test, )
-
-    exp.kfold(2, dmgr_train, num_splits=2)
-    exp.stratified_kfold(2, dmgr_train, num_splits=2)
-    exp.stratified_kfold_predict(2, dmgr_train, num_splits=2)
-
-    if __name__ == '__main__':
-        test_experiment()
-=======
 
 class TfExperimentTest(unittest.TestCase):
 
@@ -199,5 +101,4 @@
 
 
 if __name__ == '__main__':
-    unittest.main()
->>>>>>> cd1346d7
+    unittest.main()