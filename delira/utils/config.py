--- conflicted
+++ resolved
@@ -64,19 +64,7 @@
 
         """
 
-<<<<<<< HEAD
-        if isinstance(value, dict) or isinstance(value, Config):
-            if not isinstance(value, LookupConfig):
-                update_val = LookupConfig()
-                update_val.update(value, deep=False)
-            else:
-                update_val = value
-
-        else:
-            update_val = value
-=======
         if isinstance(value, dict) and not isinstance(value, LookupConfig):
             value = LookupConfig(config=value)
->>>>>>> d779de6e
 
         return super().__setattr__(key, value)