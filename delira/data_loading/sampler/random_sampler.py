--- conflicted
+++ resolved
@@ -1,16 +1,8 @@
 from numpy.random import choice
 
-<<<<<<< HEAD
 from delira.data_loading.sampler.abstract_sampler import AbstractSampler
 from delira.data_loading.sampler.per_class_sampler import PerClassSampler, \
     StoppingPerClassSampler
-=======
-from numpy import concatenate
-from numpy.random import choice, shuffle
-
-from delira.data_loading.sampler.abstract_sampler import AbstractSampler
-from delira.data_loading.dataset import AbstractDataset
->>>>>>> 0e4218fe
 
 
 class RandomSampler(AbstractSampler):
@@ -30,13 +22,7 @@
         super().__init__(indices)
         self._indices = list(range(len(indices)))
 
-<<<<<<< HEAD
     def _get_next_index(self):
-=======
-        self._replace = True
-
-    def _get_indices(self, n_indices):
->>>>>>> 0e4218fe
         """
         Actual Sampling
         Returns
@@ -44,45 +30,11 @@
         int
             next index
         """
-<<<<<<< HEAD
-=======
-        n_indices = self._check_batchsize(n_indices)
-
-        indices = choice(self._indices,
-                         size=n_indices,
-                         replace=self._replace)
-
-        return indices
->>>>>>> 0e4218fe
 
         return choice(self._indices)
 
 
-<<<<<<< HEAD
 class PerClassRandomSampler(PerClassSampler):
-=======
-class RandomSamplerNoReplacement(RandomSampler):
-    """
-    Implements Random Sampling Without Replacement from whole Dataset
-    """
-
-    def __init__(self, indices):
-        """
-
-        Parameters
-        ----------
-        indices : list
-            list of classes each sample belongs to. List index corresponds to
-            data index and the value at a certain index indicates the
-            corresponding class
-
-        """
-        super().__init__(indices)
-        self._replace = False
-
-
-class PrevalenceRandomSampler(AbstractSampler):
->>>>>>> 0e4218fe
     """
     Implements random Per-Class Sampling by returning an index of the first
     class, moving to next class, returning an index for the second class,
