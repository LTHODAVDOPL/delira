import abc
import os
import typing

import numpy as np
from skimage.transform import resize
from sklearn.model_selection import train_test_split
from tqdm import tqdm

from delira import get_backends
from ..utils import subdirs
from ..utils.decorators import make_deprecated


class AbstractDataset:
    """
    Base Class for Dataset

    """

    def __init__(self, data_path: str, load_fn: typing.Callable):
        """

        Parameters
        ----------
        data_path : str
            path to data samples
        load_fn : function
            function to load single sample
        """
        self.data_path = data_path
        self._load_fn = load_fn
        self.data = []

    @abc.abstractmethod
    def _make_dataset(self, path: str):
        """
        Create dataset

        Parameters
        ----------
        path : str
            path to data samples

        Returns
        -------
        list
            data: List of sample paths if lazy; List of samples if not

        """
        pass

    @abc.abstractmethod
    def __getitem__(self, index):
        """
        return data with given index (and loads it before if lazy)

        Parameters
        ----------
        index : int
            index of data

        Returns
        -------
        dict
            data

        """
        pass

    def __len__(self):
        """
        Return number of samples

        Returns
        -------
        int
            number of samples
        """
        return len(self.data)

    def __iter__(self):
        """
        Return an iterator for the dataset

        Returns
        -------
        object
            a single sample
        """
        return _DatasetIter(self)

    def get_sample_from_index(self, index):
        """
        Returns the data sample for a given index
        (without any loading if it would be necessary)
        This implements the base case and can be subclassed
        for index mappings.
        The actual loading behaviour (lazy or cached) should be
        implemented in ``__getitem__``

        See Also
        --------
        :method:ConcatDataset.get_sample_from_index
        :method:BaseLazyDataset.__getitem__
        :method:BaseCacheDataset.__getitem__

        Parameters
        ----------
        index : int
            index corresponding to targeted sample

        Returns
        -------
        Any
            sample corresponding to given index
        """

        return self.data[index]

    def get_subset(self, indices):
        """
        Returns a Subset of the current dataset based on given indices

        Parameters
        ----------
        indices : iterable
            valid indices to extract subset from current dataset

        Returns
        -------
        :class:`BlankDataset`
            the subset

        """

        # extract other important attributes from current dataset
        kwargs = {}

        for key, val in vars(self).items():
            if not (key.startswith("__") and key.endswith("__")):

                if key == "data":
                    continue
                kwargs[key] = val

        kwargs["old_getitem"] = self.__class__.__getitem__
        subset_data = [self.get_sample_from_index(idx) for idx in indices]

        return BlankDataset(subset_data, **kwargs)

    @make_deprecated("Dataset.get_subset")
    def train_test_split(self, *args, **kwargs):
        """
        split dataset into train and test data

        .. deprecated-removed:: 0.3 0.4
            method will be removed in next major release

        Parameters
        ----------
        *args :
            positional arguments of ``train_test_split``
        **kwargs :
            keyword arguments of ``train_test_split``

        Returns
        -------
        :class:`BlankDataset`
            train dataset
        :class:`BlankDataset`
            test dataset

        See Also
        --------
        ``sklearn.model_selection.train_test_split``

        """

        train_idxs, test_idxs = train_test_split(
            np.arange(len(self)), *args, **kwargs)

        return self.get_subset(train_idxs), self.get_subset(test_idxs)


class _DatasetIter(object):
    """
    Iterator for dataset
    """

    def __init__(self, dset):
        """

        Parameters
        ----------
        dset: :class: `AbstractDataset`
            the dataset which should be iterated
        """
        self._dset = dset
        self._curr_index = 0

    def __iter__(self):
        return self

    def __next__(self):
        if self._curr_index >= len(self._dset):
            raise StopIteration

        sample = self._dset[self._curr_index]
        self._curr_index += 1
        return sample


class BlankDataset(AbstractDataset):
    """
    Blank Dataset loading the data, which has been passed
    in it's ``__init__`` by it's ``_sample_fn``

    """

    def __init__(self, data, old_getitem, **kwargs):
        """

        Parameters
        ----------
        data : iterable
            data to load
        old_getitem : function
            get item method of previous dataset
        **kwargs :
            additional keyword arguments (are set as class attribute)

        """
        super().__init__(None, None)

        self.data = data
        self._old_getitem = old_getitem

        for key, val in kwargs.items():
            setattr(self, key, val)

    def __getitem__(self, index):
        """
        returns single sample corresponding to ``index`` via the ``_sample_fn``

        Parameters
        ----------
        index : int
            index specifying the data to load

        Returns
        -------
        dict
            dictionary containing a single sample

        """
        return self._old_getitem(self, index)

    def __len__(self):
        """
        returns the length of the dataset

        Returns
        -------
        int
            number of samples

        """
        return len(self.data)


class BaseCacheDataset(AbstractDataset):
    """
    Dataset to preload and cache data

    Notes
    -----
    data needs to fit completely into RAM!

    """

    def __init__(self, data_path: typing.Union[str, list],
                 load_fn: typing.Callable, **load_kwargs):
        """

        Parameters
        ----------
        data_path : str or list
            if data_path is a string, _sample_fn is called for all items inside
            the specified directory
            if data_path is a list, _sample_fn is called for elements in the
            list
        load_fn : function
            function to load a single data sample
        **load_kwargs :
            additional loading keyword arguments (image shape,
            channel number, ...); passed to _sample_fn

        """
        super().__init__(data_path, load_fn)
        self._load_kwargs = load_kwargs
        self.data = self._make_dataset(data_path)

    def _make_dataset(self, path: typing.Union[str, list]):
        """
        Helper Function to make a dataset containing all samples in a certain
        directory

        Parameters
        ----------
        path: str or list
            if data_path is a string, _sample_fn is called for all items inside
            the specified directory
            if data_path is a list, _sample_fn is called for elements in the
            list

        Returns
        -------
        list
            list of items which where returned from _sample_fn (typically dict)

        Raises
        ------
        AssertionError
            if `path` is not a list and is not a valid directory

        """
        data = []
        if isinstance(path, list):
            # iterate over all elements
            for p in tqdm(path, unit='samples', desc="Loading samples"):
                data.append(self._load_fn(p, **self._load_kwargs))
        else:
            # call _sample_fn for all elements inside directory
            assert os.path.isdir(path), '%s is not a valid directory' % dir
            for p in tqdm(os.listdir(path), unit='samples',
                          desc="Loading samples"):
                data.append(self._load_fn(os.path.join(path, p),
                                          **self._load_kwargs))
        return data

    def __getitem__(self, index):
        """
        return data sample specified by index

        Parameters
        ----------
        index : int
            index to specifiy which data sample to return

        Returns
        -------
        dict
            data sample

        """
        data_dict = self.get_sample_from_index(index)
        return data_dict


class BaseLazyDataset(AbstractDataset):
    """
    Dataset to load data in a lazy way

    """

    def __init__(self, data_path: typing.Union[str, list],
                 load_fn: typing.Callable, **load_kwargs):
        """

        Parameters
        ----------
        data_path : str or list
            if data_path is a string, _sample_fn is called for all items inside
            the specified directory
            if data_path is a list, _sample_fn is called for elements in the
            list
        load_fn : function
            function to load single data sample
        **load_kwargs :
            additional loading keyword arguments (image shape,
            channel number, ...); passed to _sample_fn

        """
        super().__init__(data_path, load_fn)
        self._load_kwargs = load_kwargs
        self.data = self._make_dataset(self.data_path)

    def _make_dataset(self, path: typing.Union[str, list]):
        """
        Helper Function to make a dataset containing paths to all images in a
        certain directory

        Parameters
        ----------
        path : str or list
            path to data samples

        Returns
        -------
        list
            list of sample paths

        Raises
        ------
        AssertionError
            if `path` is not a valid directory

        """
        if isinstance(path, list):
            # generate list from iterable
            data = list(path)
        else:
            # generate list from all items
            assert os.path.isdir(path), '%s is not a valid directory' % dir
            data = [os.path.join(path, p) for p in os.listdir(path)]
        return data

    def __getitem__(self, index):
        """
        load data sample specified by index

        Parameters
        ----------
        index : int
            index to specifiy which data sample to load

        Returns
        -------
        dict
            loaded data sample
        """
        data_dict = self._load_fn(self.get_sample_from_index(index),
                                  **self._load_kwargs)
        return data_dict


class BaseExtendCacheDataset(BaseCacheDataset):
    """
    Dataset to preload and cache data. Function to load sample is expected
    to return an iterable which can contain multiple samples

    Notes
    -----
    data needs to fit completely into RAM!

    """

    def __init__(self, data_path: typing.Union[str, list],
                 load_fn: typing.Callable, **load_kwargs):
        """

        Parameters
        ----------
        data_path : str or list
            if data_path is a string, _sample_fn is called for all items inside
            the specified directory
            if data_path is a list, _sample_fn is called for elements in the
            list
        load_fn : function
            function to load a multiple data samples at once. Needs to return
            an iterable which extends the internal list.
        **load_kwargs :
            additional loading keyword arguments (image shape,
            channel number, ...); passed to _sample_fn

        See Also
        --------
        :class: `BaseCacheDataset`

        """
        super().__init__(data_path, load_fn, **load_kwargs)

    def _make_dataset(self, path: typing.Union[str, list]):
        """
        Helper Function to make a dataset containing all samples in a certain
        directory

        Parameters
        ----------
        path: str or iterable
            if data_path is a string, _sample_fn is called for all items inside
            the specified directory
            if data_path is a list, _sample_fn is called for elements in the
            list

        Returns
        -------
        list
            list of items which where returned from _sample_fn (typically dict)

        Raises
        ------
        AssertionError
            if `path` is not a list and is not a valid directory

        """
        data = []
        if isinstance(path, list):
            # iterate over all elements
            for p in tqdm(path, unit='samples', desc="Loading samples"):
                data.extend(self._load_fn(p, **self._load_kwargs))
        else:
            # call _sample_fn for all elements inside directory
            assert os.path.isdir(path), '%s is not a valid directory' % dir
            for p in tqdm(os.listdir(path), unit='samples',
                          desc="Loading samples"):
                data.extend(self._load_fn(os.path.join(path, p),
                                          **self._load_kwargs))
        return data


class ConcatDataset(AbstractDataset):
    def __init__(self, *datasets):
        """
        Concatenate multiple datasets to one

        Parameters
        ----------
        datasets:
            variable number of datasets
        """
        super().__init__(None, None)

        # TODO: Why should datasets[0] be a list not a AbstractDataset?

        # check if first item in datasets is list and datasets is of length 1
        if (len(datasets) == 1) and isinstance(datasets[0], list):
            datasets = datasets[0]

        self.data = datasets

    def get_sample_from_index(self, index):
        """
        Returns the data sample for a given index
        (without any loading if it would be necessary)
        This method implements the index mapping of a global index to
        the subindices for each dataset.
        The actual loading behaviour (lazy or cached) should be
        implemented in ``__getitem__``

        See Also
        --------
        :method:AbstractDataset.get_sample_from_index
        :method:BaseLazyDataset.__getitem__
        :method:BaseCacheDataset.__getitem__

        Parameters
        ----------
        index : int
            index corresponding to targeted sample

        Returns
        -------
        Any
            sample corresponding to given index
        """

        curr_max_index = 0
        for dset in self.data:
            prev_max_index = curr_max_index
            curr_max_index += len(dset)

            if prev_max_index <= index < curr_max_index:
                return dset[index - prev_max_index]

            else:
                continue

        raise IndexError("Index %d is out of range for %d items in datasets" %
                         (index, len(self)))

    def __getitem__(self, index):
        return self.get_sample_from_index(index)

    def __len__(self):
        return sum([len(dset) for dset in self.data])


class Nii3DLazyDataset(BaseLazyDataset):
    """
       Dataset to load 3D medical images (e.g. from .nii files) during training
        """

    @make_deprecated('LoadSample')
    def __init__(self, data_path, load_fn, img_extensions, gt_extensions,
                 img_files, label_file, **load_kwargs):
        """
         Parameters
        ----------
        data_path : str
            root path to data samples where each samples has it's own folder
        load_fn : function
            function to load single data sample
        img_extensions : list
            valid extensions of image files
        gt_extensions : list
            valid extensions of label files
        img_files : list
            list of image filenames
        label_file : string
            label file name
        **load_kwargs :
            additional loading keyword arguments (image shape,
            channel number, ...); passed to load_fn
         """
        self.img_files = img_files
        self.label_file = label_file
        super().__init__(data_path, load_fn, **load_kwargs)

    def _make_dataset(self, path):
        """
        Helper Function to make a dataset containing all samples in a certain
        directory
         Parameters
        ----------
        path: str
            path to data samples
         Returns
        -------
        list
            list of sample paths
         Raises
        ------
        AssertionError
            if `path` is not a valid directory
         """
        assert os.path.isdir(path)

        data = [[{'img': [os.path.join(t, i) for i in self.img_files],
                  'label': os.path.join(t, self.label_file)}]
                for t in subdirs(path)]
        return data


class Nii3DCacheDatset(BaseCacheDataset):
    """
    Dataset to load 3D medical images (e.g. from .nii files) before training
     """

    @make_deprecated('LoadSample')
    def __init__(self, data_path, load_fn, img_extensions, gt_extensions,
                 img_files, label_file, **load_kwargs):
        """
         Parameters
        ----------
        data_path : str
            root path to data samples where each samples has it's own folder
        load_fn : function
            function to load single data sample
        img_extensions : list
            valid extensions of image files
        gt_extensions : list
            valid extensions of label files
        img_files : list
            list of image filenames
        label_file : str
            label file name
        **load_kwargs :
            additional loading keyword arguments (image shape,
            channel number, ...); passed to load_fn
         """
        self.img_files = img_files
        self.label_file = label_file
        super().__init__(data_path, load_fn, **load_kwargs)

    def _make_dataset(self, path):
        """
        Helper Function to make a dataset containing all samples in a certain
        directory
         Parameters
        ----------
        path: str
            path to data samples
         Returns
        -------
        list
            list of samples
         Raises
        ------
        AssertionError
            if `path` is not a valid directory
         """
        assert os.path.isdir(path)
        data = []
        for s in tqdm(subdirs(path), unit='samples', desc="Loading samples"):
            files = {'img': [os.path.join(s, i) for i in self.img_files],
                     'label': os.path.join(s, self.label_file)}

            data.append(self._load_fn(files, **self._load_kwargs))
        return data


if "TORCH" in get_backends():
<<<<<<< HEAD
    from torchvision.datasets import CIFAR10, CIFAR100, EMNIST, MNIST, FashionMNIST
    import torch

=======
    from torchvision.datasets import CIFAR10, CIFAR100, EMNIST, MNIST, \
        FashionMNIST
>>>>>>> 5db9a653

    class TorchvisionClassificationDataset(AbstractDataset):
        """
        Wrapper for torchvision classification datasets to provide consistent
        API

        """

        def __init__(self, dataset, root="/tmp/", train=True, download=True,
                     img_shape=(28, 28), one_hot=False, **kwargs):
            """

            Parameters
            ----------
            dataset : str
                Defines the dataset to use.
                must be one of
                ['mnist', 'emnist', 'fashion_mnist', 'cifar10', 'cifar100']
            root : str
                path dataset (If download is True: dataset will be extracted
                here;
                else: path to extracted dataset)
            train : bool
                whether to use the train or the testset
            download : bool
                whether or not to download the dataset
                (If already downloaded at specified path,
                it won't be downloaded again)
            img_shape : tuple
                Height and width of output images (will be interpolated)
            **kwargs :
                Additional keyword arguments passed to the torchvision dataset
                class for initialization

            """
            super().__init__("", None)

            self.download = download
            self.train = train
            self.root = root
            self.img_shape = img_shape
            self.num_classes = None
            self.one_hot = one_hot
            self.data = self._make_dataset(dataset, **kwargs)

        def _make_dataset(self, dataset, **kwargs):
            """
            Create the actual dataset

            Parameters
            ----------
            dataset: str
                Defines the dataset to use.
                must be one of
                ['mnist', 'emnist', 'fashion_mnist', 'cifar10', 'cifar100']
            **kwargs :
                Additional keyword arguments passed to the torchvision dataset
                class for initialization

            Returns
            -------
            torchvision.Dataset
                actual Dataset

            Raises
            ------
            KeyError
                Dataset string does not specify a valid dataset

            """
            if dataset.lower() == "mnist":
                _dataset_cls = MNIST
                self.num_classes = 10
            elif dataset.lower() == "emnist":
                _dataset_cls = EMNIST
                self.num_classes = None
            elif dataset.lower() == "fashion_mnist":
                _dataset_cls = FashionMNIST
                self.num_classes = 10
            elif dataset.lower() == "cifar10":
                _dataset_cls = CIFAR10
                self.num_classes = 10
            elif dataset.lower() == "cifar100":
                _dataset_cls = CIFAR100
                self.num_classes = 100
            else:
                raise KeyError("Dataset %s not found!" % dataset.lower())

            return _dataset_cls(root=self.root, train=self.train,
                                download=self.download, **kwargs)

        def __getitem__(self, index):
            """
            return data sample specified by index

            Parameters
            ----------
            index : int
                index to specifiy which data sample to return

            Returns
            -------
            dict
                data sample

            """

            data = self.data[index]
            label = data[1]

            if isinstance(label, torch.Tensor):
                label = label.numpy()
            elif isinstance(label, int):
                label = np.array(label)
            data_dict = {"data": np.array(data[0]),

                         "label": label.reshape(1).astype(np.float32)}

            if self.one_hot:
                # TODO: Remove and refer to batchgenerators transform:
                #  https://github.com/MIC-DKFZ/batchgenerators/blob/master/
                #  batchgenerators/transforms/utility_transforms.py#L97
                def make_onehot(num_classes, labels):
                    """
                    Function that converts label-encoding to one-hot format.

                    Parameters
                    ----------
                    num_classes : int
                        number of classes present in the dataset

                    labels : np.ndarray
                        labels in label-encoding format

                    Returns
                    -------
                    np.ndarray
                        labels in one-hot format
                    """
                    if isinstance(labels, list) or isinstance(labels, int):
                        labels = np.asarray(labels)
                    assert isinstance(labels, np.ndarray)
                    if len(labels.shape) > 1:
                        one_hot = np.zeros(
                            shape=(list(labels.shape) + [num_classes]),
                            dtype=labels.dtype)
                        for i, c in enumerate(np.arange(num_classes)):
                            one_hot[..., i][labels == c] = 1
                    else:
                        one_hot = np.zeros(shape=([num_classes]),
                                           dtype=labels.dtype)
                        for i, c in enumerate(np.arange(num_classes)):
                            if labels == c:
                                one_hot[i] = 1
                    return one_hot

                data_dict['label'] = make_onehot(
                    self.num_classes, data_dict['label'])

            img = data_dict["data"]

            img = resize(img, self.img_shape,
                         mode='reflect', anti_aliasing=True)
            if len(img.shape) <= 3:
                img = img.reshape(
                    *img.shape, 1)

            img = img.transpose(
                (len(img.shape) - 1, *range(len(img.shape) - 1)))

            data_dict["data"] = img.astype(np.float32)
            return data_dict

        def __len__(self):
            """
            Return Number of samples

            Returns
            -------
            int
                number of samples

            """
            return len(self.data)<|MERGE_RESOLUTION|>--- conflicted
+++ resolved
@@ -692,14 +692,11 @@
 
 
 if "TORCH" in get_backends():
-<<<<<<< HEAD
-    from torchvision.datasets import CIFAR10, CIFAR100, EMNIST, MNIST, FashionMNIST
-    import torch
-
-=======
+
     from torchvision.datasets import CIFAR10, CIFAR100, EMNIST, MNIST, \
         FashionMNIST
->>>>>>> 5db9a653
+    import torch
+
 
     class TorchvisionClassificationDataset(AbstractDataset):
         """
