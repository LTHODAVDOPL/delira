import abc
import os
from tqdm import tqdm
import numpy as np
from skimage.transform import resize
from sklearn.model_selection import train_test_split
import typing
from ..utils import subdirs
from ..utils.decorators import make_deprecated


class AbstractDataset:
    """
    Base Class for Dataset

    """

    def __init__(self, data_path, load_fn, img_extensions, gt_extensions):
        """

        Parameters
        ----------
        data_path : str
            path to data samples
        load_fn : function
            function to load single sample
        img_extensions : list
            valid extensions of image files
        gt_extensions : list
            valid extensions of label files

        """

        self._img_extensions = img_extensions
        self._gt_extensions = gt_extensions
        self.data_path = data_path
        self._load_fn = load_fn
        self.data = []

    @abc.abstractmethod
    def _make_dataset(self, path):
        """
        Create dataset

        Parameters
        ----------
        path : str
            path to data samples

        Returns
        -------
        list
            data: List of sample paths if lazy; List of samples if not

        """
        pass

    @abc.abstractmethod
    def __getitem__(self, index):
        """
        return data with given index (and loads it before if lazy)

        Parameters
        ----------
        index : int
            index of data

        Returns
        -------
        dict
            data

        """
        pass

    def __len__(self):
        """
        Return number of samples

        Returns
        -------
        int
            number of samples
        """
        return len(self.data)

    def get_sample_from_index(self, index):
        """
        Returns the data sample for a given index 
        (without any loading if it would be necessary)

        Parameters
        ----------
        index : int
            index corresponding to targeted sample

        Returns
        -------
        Any
            sample corresponding to given index
        """

        return self.data[index]

    def get_subset(self, indices):
        """
        Returns a Subset of the current dataset based on given indices

        Parameters
        ----------
        indices : iterable
            valid indices to extract subset from current dataset

        Returns
        -------
        :class:`BlankDataset`
            the subset

        """

        # extract other important attributes from current dataset
        kwargs = {}

        for key, val in vars(self).items():
            if not (key.startswith("__") and key.endswith("__")):
<<<<<<< HEAD
                if key == "data":
=======
                if key == "_load_fn":
                    key = "load_fn"
                elif key == "data":
>>>>>>> a834aadf
                    continue
                kwargs[key] = val

        kwargs["old_getitem"] = self.__getitem__
        subset_data = [self.get_sample_from_index(idx) for idx in indices]

        return BlankDataset(subset_data, **kwargs)

    @make_deprecated("Dataset.get_subset")
    def train_test_split(self, *args, **kwargs):
        """
        split dataset into train and test data

        .. deprecated:: 0.3 
            method will be removed in next major release

        Parameters
        ----------
        *args : 
            positional arguments of ``train_test_split``
        **kwargs :
            keyword arguments of ``train_test_split``

        Returns
        -------
        :class:`BlankDataset`
            train dataset
        :class:`BlankDataset`
            test dataset

        See Also
        --------
        ``sklearn.model_selection.train_test_split``

        """

        train_idxs, test_idxs = train_test_split(
            np.arange(len(self)), *args, **kwargs)

        return self.get_subset(train_idxs), self.get_subset(test_idxs)


class BlankDataset(AbstractDataset):
    """
    Blank Dataset loading the data, which has been passed 
    in it's ``__init__`` by it's ``load_fn``

    """

    def __init__(self, data, old_getitem, **kwargs):
        """

        Parameters
        ----------
        data : iterable
            data to load
        old_getitem : function
            get item method of previous dataset
        **kwargs :
            additional keyword arguments (are set as class attribute)

        """
        super().__init__(None, None, None, None)

        self.data = data
        self._old_getitem = old_getitem

        for key, val in kwargs.items():
            setattr(self, key, val)

    def __getitem__(self, index):
        """
        returns single sample corresponding to ``index`` via the ``load_fn``

        Parameters
        ----------
        index : int
            index specifying the data to load

        Returns
        -------
        dict
            dictionary containing a single sample

        """
        return self._old_getitem(index)

    def __len__(self):
        """
        returns the length of the dataset

        Returns
        -------
        int
            number of samples

        """

        return len(self.data)


class BaseLazyDataset(AbstractDataset):
    """
    Dataset to load data in a lazy way

    """

    def __init__(self, data_path, load_fn, img_extensions, gt_extensions,
                 **load_kwargs):
        """

        Parameters
        ----------
        data_path : str
            path to data samples
        load_fn : function
            function to load single data sample
        img_extensions : list
            valid extensions of image files
        gt_extensions : list
            valid extensions of label files
        **load_kwargs :
            additional loading keyword arguments (image shape,
            channel number, ...); passed to load_fn

        """
        super().__init__(data_path, load_fn, img_extensions, gt_extensions)
        self._load_kwargs = load_kwargs
        self.data = self._make_dataset(self.data_path)

    def _make_dataset(self, path):
        """
        Helper Function to make a dataset containing paths to all images in a
        certain directory

        Parameters
        ----------
        path : str
            path to data samples

        Returns
        -------
        list
            list of sample paths

        Raises
        ------
        AssertionError
            if `path` is not a valid directory

        """
        data = []
        assert os.path.isdir(path), '%s is not a valid directory' % dir

        for root, _, fnames in sorted(os.walk(path)):
            for fname in fnames:
                fpath = os.path.join(root, fname)
                if self._is_valid_image_file(fpath):
                    sample = [fpath]
                    for ext in self._gt_extensions:
                        gt_path = fpath.rsplit(".", maxsplit=1)[0] + ext
                        if os.path.isfile(gt_path):
                            sample.append(gt_path)

                    data.append(sample)

        return data

    def _is_valid_image_file(self, fname):
        """
        Helper Function to check wheter file is image file and has at least
        one label file

        Parameters
        ----------
        fname : str
            filename of image path

        Returns
        -------
        bool
            is valid data sample

        """
        is_valid_file = False
        for ext in self._img_extensions:
            if fname.endswith(ext):
                is_valid_file = True

        has_label = False
        for ext in self._gt_extensions:
            label_file = fname.rsplit(".", maxsplit=1)[0] + ext
            if os.path.isfile(label_file):
                has_label = True

        return is_valid_file and has_label

    def __getitem__(self, index):
        """
        load data sample specified by index

        Parameters
        ----------
        index : int
            index to specifiy which data sample to load

        Returns
        -------
        dict
            loaded data sample
        """
        data_dict = self._load_fn(*self.data[index], **self._load_kwargs)

        return data_dict


class BaseCacheDataset(AbstractDataset):
    """
    Dataset to preload and cache data

    Notes
    -----
    data needs to fit completely into RAM!

    """

    def __init__(self, data_path, load_fn, img_extensions, gt_extensions,
                 **load_kwargs):
        """

        Parameters
        ----------
        data_path : str
            path to data samples
        load_fn : function
            function to load single data sample
        img_extensions : list
            valid extensions of image files
        gt_extensions : list
            valid extensions of label files
        **load_kwargs :
            additional loading keyword arguments (image shape,
            channel number, ...); passed to load_fn

        """
        super().__init__(data_path, load_fn, img_extensions, gt_extensions)
        self._load_kwargs = load_kwargs
        self.data = self._make_dataset(data_path)

    def _make_dataset(self, path):
        """
        Helper Function to make a dataset containing all samples in a certain
        directory

        Parameters
        ----------
        path: str
            path to data samples

        Returns
        -------
        list
            list of sample paths

        Raises
        ------
        AssertionError
            if `path` is not a valid directory

        """
        data = []
        assert os.path.isdir(path), '%s is not a valid directory' % dir

        for root, _, fnames in sorted(os.walk(path)):
            for fname in fnames:
                fpath = os.path.join(root, fname)
                if self._is_valid_image_file(fpath):
                    sample = [fpath]
                    for ext in self._gt_extensions:
                        gt_path = fpath.rsplit(".", maxsplit=1)[0] + ext
                        if os.path.isfile(gt_path):
                            sample.append(gt_path)

                    data.append(self._load_fn(
                        *sample, **self._load_kwargs))

        return data

    def _is_valid_image_file(self, fname):
        """
        Helper Function to check wheter file is image file and has at least
        one label file

        Parameters
        ----------
        fname : str
            filename of image path

        Returns
        -------
        bool
            is valid data sample

        """
        is_valid_file = False
        for ext in self._img_extensions:
            if fname.endswith(ext):
                is_valid_file = True

        has_label = False
        for ext in self._gt_extensions:
            label_file = fname.rsplit(".", maxsplit=1)[0] + ext
            if os.path.isfile(label_file):
                has_label = True

        return is_valid_file and has_label

    def __getitem__(self, index):
        """
        return data sample specified by index

        Parameters
        ----------
        index : int
            index to specifiy which data sample to return

        Returns
        -------
        dict
            data sample

        """
        data_dict = self.data[index]

        return data_dict


class ConcatDataset(AbstractDataset):
    def __init__(self, *datasets):
        super().__init__(None, None, None, None)

        # check if first item in datasets is list and datasets is of length 1
        if (len(datasets) == 1) and isinstance(datasets[0], list):
            datasets = datasets[0]

        self.data = datasets

    def get_sample_from_index(self, index):
        """
        Returns the data sample for a given index 

        Parameters
        ----------
        index : int
            index corresponding to targeted sample

        Returns
        -------
        Any
            sample corresponding to given index
        """

        curr_max_index = 0
        for dset in self.data:
            prev_max_index = curr_max_index
            curr_max_index += len(dset)

            if prev_max_index <= index < curr_max_index:
                return dset[index % curr_max_index]

            else:
                continue

        raise IndexError("Index %d is out of range for %d items in datasets" %
                         (index, len(self)))

    def __getitem__(self, index):
        return self.get_sample_from_index(index)

    def __len__(self):
        return sum([len(dset) for dset in self.data])


class Nii3DLazyDataset(BaseLazyDataset):
    """
    Dataset to load 3D medical images (e.g. from .nii files) during training

    """

    def __init__(self, data_path, load_fn, img_extensions, gt_extensions,
                 img_files, label_file, **load_kwargs):
        """

        Parameters
        ----------
        data_path : str
            root path to data samples where each samples has it's own folder
        load_fn : function
            function to load single data sample
        img_extensions : list
            valid extensions of image files
        gt_extensions : list
            valid extensions of label files
        img_files : list
            list of image filenames
        label_file : string
            label file name
        **load_kwargs :
            additional loading keyword arguments (image shape,
            channel number, ...); passed to load_fn

        """
        self.img_files = img_files
        self.label_file = label_file
        super().__init__(data_path, load_fn, img_extensions, gt_extensions,
                         **load_kwargs)

    def _make_dataset(self, path):
        """
        Helper Function to make a dataset containing all samples in a certain
        directory

        Parameters
        ----------
        path: str
            path to data samples

        Returns
        -------
        list
            list of sample paths

        Raises
        ------
        AssertionError
            if `path` is not a valid directory

        """
        assert os.path.isdir(path)

        data = [[{'img': [os.path.join(t, i) for i in self.img_files],
                  'label': os.path.join(t, self.label_file)}]
                for t in subdirs(path)]
        return data


class Nii3DCacheDatset(BaseCacheDataset):
    """
    Dataset to load 3D medical images (e.g. from .nii files) before training

    """

    def __init__(self, data_path, load_fn, img_extensions, gt_extensions,
                 img_files, label_file, **load_kwargs):
        """

        Parameters
        ----------
        data_path : str
            root path to data samples where each samples has it's own folder
        load_fn : function
            function to load single data sample
        img_extensions : list
            valid extensions of image files
        gt_extensions : list
            valid extensions of label files
        img_files : list
            list of image filenames
        label_file : str
            label file name
        **load_kwargs :
            additional loading keyword arguments (image shape,
            channel number, ...); passed to load_fn

        """
        self.img_files = img_files
        self.label_file = label_file
        super().__init__(data_path, load_fn, img_extensions, gt_extensions,
                         **load_kwargs)

    def _make_dataset(self, path):
        """
        Helper Function to make a dataset containing all samples in a certain
        directory

        Parameters
        ----------
        path: str
            path to data samples

        Returns
        -------
        list
            list of samples

        Raises
        ------
        AssertionError
            if `path` is not a valid directory

        """
        assert os.path.isdir(path)
        data = []
        for s in tqdm(subdirs(path), unit='samples', desc="Loading samples"):
            files = {'img': [os.path.join(s, i) for i in self.img_files],
                     'label': os.path.join(s, self.label_file)}

            data.append(self._load_fn(files, **self._load_kwargs))
        return data


if "torch" in os.environ["DELIRA_BACKEND"]:
    from torchvision.datasets import CIFAR10, CIFAR100, EMNIST, MNIST, FashionMNIST

    class TorchvisionClassificationDataset(AbstractDataset):
        """
        Wrapper for torchvision classification datasets to provide consistent API

        """

        def __init__(self, dataset, root="/tmp/", train=True, download=True,
                     img_shape=(28, 28), **kwargs):
            """

            Parameters
            ----------
            dataset : str
                Defines the dataset to use.
                must be one of
                ['mnist', 'emnist', 'fashion_mnist', 'cifar10', 'cifar100']
            root : str
                path dataset (If download is True: dataset will be extracted here;
                else: path to extracted dataset)
            train : bool
                whether to use the train or the testset
            download : bool
                whether or not to download the dataset
                (If already downloaded at specified path,
                it won't be downloaded again)
            img_shape : tuple
                Height and width of output images (will be interpolated)
            **kwargs :
                Additional keyword arguments passed to the torchvision dataset
                class for initialization

            """
            super().__init__("", None, [], [])

            self.download = download
            self.train = train
            self.root = root
            self.img_shape = img_shape
            self.data = self._make_dataset(dataset, **kwargs)

        def _make_dataset(self, dataset, **kwargs):
            """
            Create the actual dataset

            Parameters
            ----------
            dataset: str
                Defines the dataset to use.
                must be one of
                ['mnist', 'emnist', 'fashion_mnist', 'cifar10', 'cifar100']
            **kwargs :
                Additional keyword arguments passed to the torchvision dataset
                class for initialization

            Returns
            -------
            torchvision.Dataset
                actual Dataset

            Raises
            ------
            KeyError
                Dataset string does not specify a valid dataset

            """
            if dataset.lower() == "mnist":
                _dataset_cls = MNIST
            elif dataset.lower() == "emnist":
                _dataset_cls = EMNIST
            elif dataset.lower() == "fashion_mnist":
                _dataset_cls = FashionMNIST
            elif dataset.lower() == "cifar10":
                _dataset_cls = CIFAR10
            elif dataset.lower() == "cifar100":
                _dataset_cls = CIFAR100
            else:
                raise KeyError("Dataset %s not found!" % dataset.lower())

            return _dataset_cls(root=self.root, train=self.train,
                                download=self.download, **kwargs)

        def __getitem__(self, index):
            """
            return data sample specified by index

            Parameters
            ----------
            index : int
                index to specifiy which data sample to return

            Returns
            -------
            dict
                data sample

            """

            data = self.data[index]
            data_dict = {"data": np.array(data[0]),
                         "label": data[1].numpy().reshape(1).astype(np.float32)}

            img = data_dict["data"]

            img = resize(img, self.img_shape,
                         mode='reflect', anti_aliasing=True)
            if len(img.shape) <= 3:
                img = img.reshape(
                    *img.shape, 1)

            img = img.transpose(
                (len(img.shape) - 1, *range(len(img.shape) - 1)))

            data_dict["data"] = img.astype(np.float32)
            return data_dict

        def __len__(self):
            """
            Return Number of samples

            Returns
            -------
            int
                number of samples

            """
            return len(self.data)<|MERGE_RESOLUTION|>--- conflicted
+++ resolved
@@ -123,13 +123,8 @@
 
         for key, val in vars(self).items():
             if not (key.startswith("__") and key.endswith("__")):
-<<<<<<< HEAD
+
                 if key == "data":
-=======
-                if key == "_load_fn":
-                    key = "load_fn"
-                elif key == "data":
->>>>>>> a834aadf
                     continue
                 kwargs[key] = val
 
