--- conflicted
+++ resolved
@@ -314,25 +314,23 @@
             Parameters
             ----------
             *args :
-<<<<<<< HEAD
                 currently unused, exist for compatibility reasons
             **kwargs :
-                kwargs used to feed as ``self.inputs``. Sam keys as for ``self.inputs`` must be used
-=======
-                arguments to feed as `self.inputs`. Must have same length as
-                `self.inputs`
->>>>>>> 5db9a653
+                kwargs used to feed as ``self.inputs``. Same keys as for
+                ``self.inputs`` must be used
 
             Returns
             -------
             dict
-                sames keys as outputs_train or outputs_eval, containing evaluated expressions as values
+                sames keys as outputs_train or outputs_eval,
+                containing evaluated expressions as values
 
             """
             _feed_dict = {}
 
             for feed_key, feed_value in kwargs.items():
-                assert feed_key in self.inputs.keys(), "{} not found in self.inputs".format(feed_key)
+                assert feed_key in self.inputs.keys(), \
+                    "{} not found in self.inputs".format(feed_key)
                 _feed_dict[self.inputs[feed_key]] = feed_value
 
             if self.training:
