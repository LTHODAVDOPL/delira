--- conflicted
+++ resolved
@@ -421,12 +421,9 @@
     class AbstractTfEagerNetwork(AbstractNetwork, tf.keras.layers.Layer):
         def __init__(self, data_format="channels_first", trainable=True,
                      name=None, dtype=None, **kwargs):
-<<<<<<< HEAD
             tf.keras.layers.Layer.__init__(self, trainable=trainable,
                                            name=name, dtype=dtype)
-=======
-            tf.keras.layers.Layer(trainable=trainable, name=name, dtype=dtype)
->>>>>>> e904ebf1
+
             AbstractNetwork.__init__(self, **kwargs)
 
             self.data_format = data_format
