--- conflicted
+++ resolved
@@ -2,12 +2,9 @@
 
 from delira import get_backends
 from delira.utils.decorators import make_deprecated
-<<<<<<< HEAD
 
 logger = logging.getLogger(__name__)
 
-=======
->>>>>>> 8a35d6ed
 
 if "TORCH" in get_backends():
     import torch
@@ -93,13 +90,8 @@
             discr_pred_fake = self.discr(fake_image_batch)
             discr_pred_real = self.discr(real_image_batch)
 
-<<<<<<< HEAD
             return {"fake_images": fake_image_batch,
                     "discr_fake": discr_pred_fake,
-=======
-            return {"fake_images": fake_image_batch, 
-                    "discr_fake": discr_pred_fake, 
->>>>>>> 8a35d6ed
                     "discr_real": discr_pred_real}
 
         @staticmethod
@@ -161,10 +153,7 @@
                 batch = data_dict.pop("data")
 
                 # predict batch
-<<<<<<< HEAD
-
-=======
->>>>>>> 8a35d6ed
+
                 preds = model(batch)
 
                 # train discr with prediction from real image
@@ -188,12 +177,8 @@
 
                     # actual backpropagation
                     optimizers["discr"].zero_grad()
-<<<<<<< HEAD
 
                     # perform loss scaling via apex if half precision is
-=======
-                    # perform loss scaling via apex if mixed precision is 
->>>>>>> 8a35d6ed
                     # enabled
                     with scale_loss(total_loss_discr,
                                     optimizers["discr"]) as scaled_loss:
@@ -209,23 +194,15 @@
 
                 with torch.no_grad():
                     for key, metric_fn in metrics.items():
-<<<<<<< HEAD
 
                         # calculate metrics for discriminator with real
-=======
-                        # calculate metrics for discriminator with real 
->>>>>>> 8a35d6ed
                         # prediction
                         metric_vals[key + "_discr_real"] = metric_fn(
                             preds["discr_real"],
                             torch.ones_like(
                                 preds["discr_real"])).item()
 
-<<<<<<< HEAD
                         # calculate metrics for discriminator with fake
-=======
-                        # calculate metrics for discriminator with fake 
->>>>>>> 8a35d6ed
                         # prediction
                         metric_vals[key + "_discr_fake"] = metric_fn(
                             preds["discr_fake"],
@@ -241,22 +218,11 @@
                 if optimizers:
                     # actual backpropagation
                     optimizers["gen"].zero_grad()
-<<<<<<< HEAD
-<<<<<<< HEAD
-                    # perform loss scaling via apex if half precision is
-                    # enabled
-                    with optimizers["gen"].scale_loss(
-                            total_loss_gen) as scaled_loss:
-=======
+
                     # perform loss scaling via apex if half precision is enabled
                     with scale_loss(total_loss_gen,
                                     optimizers["gen"]) as scaled_loss:
->>>>>>> Move to new APEX.amp API
-=======
-                    # perform loss scaling via apex if half precision is enabled
-                    with scale_loss(total_loss_gen,
-                                    optimizers["gen"]) as scaled_loss:
->>>>>>> 8a35d6ed
+
                         scaled_loss.backward()
                     optimizers["gen"].step()
 
