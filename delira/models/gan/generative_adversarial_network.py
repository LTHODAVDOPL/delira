import logging

from delira import get_backends
from delira.utils.decorators import make_deprecated

logger = logging.getLogger(__name__)


if "TORCH" in get_backends():
    import torch

    # use loss scaling if installed, otherwise falls back to "normal" backward
    from ..model_utils import scale_loss
    from delira.models.abstract_network import AbstractPyTorchNetwork

    class GenerativeAdversarialNetworkBasePyTorch(AbstractPyTorchNetwork):
        """Implementation of Vanilla DC-GAN to create 64x64 pixel images

        Notes
        -----
        The fully connected part in the discriminator has been replaced with an
        equivalent convolutional part

        References
        ----------
        https://arxiv.org/abs/1511.06434

        See Also
        --------
        :class:`AbstractPyTorchNetwork`

        """

        @make_deprecated("Own repository to be announced")
        def __init__(self, n_channels, noise_length, **kwargs):
            """

            Parameters
            ----------
            n_channels : int
                number of image channels for generated images and input images
            noise_length : int
                length of noise vector
            **kwargs :
                additional keyword arguments

            """

            # register params by passing them as kwargs to parent class
            # __init__
            super().__init__(n_channels=n_channels,
                             noise_length=noise_length,
                             **kwargs)

            gen, discr = self._build_models(n_channels, noise_length, **kwargs)

            self.nz = noise_length

            self.gen = gen
            self.discr = discr

            for key, value in kwargs.items():
                setattr(self, key, value)

        def forward(self, real_image_batch):
            """
            Create fake images by feeding noise through generator and feed
            results and real images through discriminator

            Parameters
            ----------
            real_image_batch : torch.Tensor
                batch of real images

            Returns
            -------
            torch.Tensor
                Generated fake images
            torch.Tensor
                Discriminator prediction of fake images
            torch.Tensor
                Discriminator prediction of real images

            """
            noise = torch.randn(real_image_batch.size(0), self.nz, 1, 1,
                                device=real_image_batch.device)

            fake_image_batch = self.gen(noise)

            discr_pred_fake = self.discr(fake_image_batch)
            discr_pred_real = self.discr(real_image_batch)

            return {"fake_images": fake_image_batch,
                    "discr_fake": discr_pred_fake,
                    "discr_real": discr_pred_real}

        @staticmethod
        def closure(model, data_dict: dict,
                    optimizers: dict, losses={}, metrics={},
                    fold=0, **kwargs):
            """
            closure method to do a single backpropagation step

            Parameters
            ----------
            model : :class:`ClassificationNetworkBase`
                trainable model
            data_dict : dict
                dictionary containing data
            optimizers : dict
                dictionary of optimizers to optimize model's parameters
            losses : dict
                dict holding the losses to calculate errors
                (gradients from different losses will be accumulated)
            metrics : dict
                dict holding the metrics to calculate
            fold : int
                Current Fold in Crossvalidation (default: 0)
            kwargs : dict
                additional keyword arguments

            Returns
            -------
            dict
                Metric values (with same keys as input dict metrics)
            dict
                Loss values (with same keys as input dict losses)
            list
                Arbitrary number of predictions as torch.Tensor

            Raises
            ------
            AssertionError
                if optimizers or losses are empty or the optimizers are not
                specified

            """

            loss_vals = {}
            metric_vals = {}
            total_loss_discr_real = 0
            total_loss_discr_fake = 0
            total_loss_gen = 0

            # choose suitable context manager:
            if optimizers:
                context_man = torch.enable_grad

            else:
                context_man = torch.no_grad

            with context_man():
                batch = data_dict.pop("data")

                # predict batch

                preds = model(batch)

                # train discr with prediction from real image
                for key, crit_fn in losses.items():
                    _loss_val = crit_fn(preds["discr_real"],
                                        torch.ones_like(preds["discr_real"]))
                    loss_vals[key + "_discr_real"] = _loss_val.item()
                    total_loss_discr_real += _loss_val

                # train discr with prediction from fake image
                for key, crit_fn in losses.items():
                    _loss_val = crit_fn(preds["discr_fake"],
                                        torch.zeros_like(preds["discr_fake"]))
                    loss_vals[key + "_discr_fake"] = _loss_val.item()
                    total_loss_discr_fake += _loss_val

                total_loss_discr = total_loss_discr_fake + \
                    total_loss_discr_real

                if optimizers:

                    # actual backpropagation
                    optimizers["discr"].zero_grad()

                    # perform loss scaling via apex if half precision is
                    # enabled
                    with scale_loss(total_loss_discr,
                                    optimizers["discr"]) as scaled_loss:
                        scaled_loss.backward(retain_graph=True)
                    optimizers["discr"].step()

                # calculate adversarial loss for generator update
                for key, crit_fn in losses.items():
                    _loss_val = crit_fn(preds["discr_fake"],
                                        torch.ones_like(preds["discr_fake"]))
                    loss_vals[key + "_adversarial"] = _loss_val.item()
                    total_loss_gen += _loss_val

                with torch.no_grad():
                    for key, metric_fn in metrics.items():

                        # calculate metrics for discriminator with real
                        # prediction
                        metric_vals[key + "_discr_real"] = metric_fn(
                            preds["discr_real"],
                            torch.ones_like(
                                preds["discr_real"])).item()

                        # calculate metrics for discriminator with fake
                        # prediction
                        metric_vals[key + "_discr_fake"] = metric_fn(
                            preds["discr_fake"],
                            torch.zeros_like(
                                preds["discr_fake"])).item()

                        # calculate adversarial metrics
                        metric_vals[key + "_adversarial"] = metric_fn(
                            preds["discr_fake"],
                            torch.ones_like(
                                preds["discr_fake"])).item()

                if optimizers:
                    # actual backpropagation
                    optimizers["gen"].zero_grad()
<<<<<<< HEAD

                    # perform loss scaling via apex if half precision is
                    # enabled
=======
                    # perform loss scaling via apex if half precision is enabled
>>>>>>> 1a850387
                    with scale_loss(total_loss_gen,
                                    optimizers["gen"]) as scaled_loss:
                        scaled_loss.backward()
                    optimizers["gen"].step()

                else:
                    # add prefix "val" in validation mode
                    eval_loss_vals, eval_metrics_vals = {}, {}
                    for key in loss_vals.keys():
                        eval_loss_vals["val_" + str(key)] = loss_vals[key]

                    for key in metric_vals:
                        eval_metrics_vals["val_" + str(key)] = metric_vals[key]

                    loss_vals = eval_loss_vals
                    metric_vals = eval_metrics_vals

            return metric_vals, loss_vals, {k: v.detach()
                                            for k, v in preds.items()}

        @staticmethod
        def _build_models(in_channels, noise_length, **kwargs):
            """
            Builds actual generator and discriminator models

            Parameters
            ----------
            in_channels : int
                number of channels for generated images by generator and inputs
                of discriminator
            noise_length : int
                length of noise vector (generator input)
            **kwargs :
                additional keyword arguments

            Returns
            -------
            torch.nn.Sequential
                generator
            torch.nn.Sequential
                discriminator
            """
            gen = torch.nn.Sequential(
                # input is Z, going into a convolution
                torch.nn.ConvTranspose2d(
                    noise_length, 64 * 8, 4, 1, 0, bias=False),
                torch.nn.BatchNorm2d(64 * 8),
                torch.nn.ReLU(True),
                # state size. (64*8) x 4 x 4
                torch.nn.ConvTranspose2d(64 * 8, 64 * 4, 4, 2, 1, bias=False),
                torch.nn.BatchNorm2d(64 * 4),
                torch.nn.ReLU(True),
                # state size. (64*4) x 8 x 8
                torch.nn.ConvTranspose2d(64 * 4, 64 * 2, 4, 2, 1, bias=False),
                torch.nn.BatchNorm2d(64 * 2),
                torch.nn.ReLU(True),
                # state size. (64*2) x 16 x 16
                torch.nn.ConvTranspose2d(64 * 2, 64, 4, 2, 1, bias=False),
                torch.nn.BatchNorm2d(64),
                torch.nn.ReLU(True),
                # state size. (64) x 32 x 32
                torch.nn.ConvTranspose2d(64, in_channels, 4, 2, 1, bias=False),
                torch.nn.Tanh()
                # state size. (nc) x 64 x 64
            )

            discr = torch.nn.Sequential(
                # input is (nc) x 64 x 64
                torch.nn.Conv2d(in_channels, 64, 4, 2, 1, bias=False),
                torch.nn.LeakyReLU(0.2, inplace=True),
                # state size. (64) x 32 x 32
                torch.nn.Conv2d(64, 64 * 2, 4, 2, 1, bias=False),
                torch.nn.BatchNorm2d(64 * 2),
                torch.nn.LeakyReLU(0.2, inplace=True),
                # state size. (64*2) x 16 x 16
                torch.nn.Conv2d(64 * 2, 64 * 4, 4, 2, 1, bias=False),
                torch.nn.BatchNorm2d(64 * 4),
                torch.nn.LeakyReLU(0.2, inplace=True),
                # state size. (64*4) x 8 x 8
                torch.nn.Conv2d(64 * 4, 64 * 8, 4, 2, 1, bias=False),
                torch.nn.BatchNorm2d(64 * 8),
                torch.nn.LeakyReLU(0.2, inplace=True),
                # state size. (64*8) x 4 x 4
                torch.nn.Conv2d(64 * 8, 1, 4, 1, 0, bias=False),
                torch.nn.Sigmoid()
            )

            return gen, discr<|MERGE_RESOLUTION|>--- conflicted
+++ resolved
@@ -218,13 +218,9 @@
                 if optimizers:
                     # actual backpropagation
                     optimizers["gen"].zero_grad()
-<<<<<<< HEAD
-
                     # perform loss scaling via apex if half precision is
                     # enabled
-=======
-                    # perform loss scaling via apex if half precision is enabled
->>>>>>> 1a850387
+
                     with scale_loss(total_loss_gen,
                                     optimizers["gen"]) as scaled_loss:
                         scaled_loss.backward()
