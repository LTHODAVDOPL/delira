--- conflicted
+++ resolved
@@ -151,17 +151,8 @@
                 batch = data_dict.pop("data")
 
                 # predict batch
-<<<<<<< HEAD
 
                 preds = model(batch)
-=======
-<< << << < HEAD
-                preds = model(batch)
-== == == =
-                fake_image_batch, discr_pred_fake, discr_pred_real = model(
-                    batch)
->>>>>> > origin / parallel_master
->>>>>>> bc32d5cc
 
                 # train discr with prediction from real image
                 for key, crit_fn in losses.items():
@@ -184,16 +175,8 @@
 
                     # actual backpropagation
                     optimizers["discr"].zero_grad()
-<<<<<<< HEAD
-
-                    # perform loss scaling via apex if mixed precision is
-=======
-<< << << < HEAD
-                    # perform loss scaling via apex if mixed precision is
-== == == =
+
                     # perform loss scaling via apex if half precision is
->>>>>> > origin / parallel_master
->>>>>>> bc32d5cc
                     # enabled
                     with optimizers["discr"].scale_loss(
                             total_loss_discr) as scaled_loss:
