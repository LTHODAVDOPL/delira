import logging
<<<<<<< HEAD
file_logger = logging.getLogger(__name__)
from delira.utils.decorators import make_deprecated
=======
>>>>>>> 5db9a653

from delira import get_backends

file_logger = logging.getLogger(__name__)


if "TORCH" in get_backends():
    import torch
    from torchvision import models as t_models
    from delira.models.abstract_network import AbstractPyTorchNetwork

    class ClassificationNetworkBasePyTorch(AbstractPyTorchNetwork):
        """
        Implements basic classification with ResNet18

        References
        ----------
        https://arxiv.org/abs/1512.03385

        See Also
        --------
        :class:`AbstractPyTorchNetwork`

        """

        @make_deprecated("own repository to be announced")
        def __init__(self, in_channels: int, n_outputs: int, **kwargs):
            """

            Parameters
            ----------
            in_channels : int
                number of input_channels
            n_outputs : int
                number of outputs (usually same as number of classes)

            """
            # register params by passing them as kwargs to parent class
            # __init__
            super().__init__(in_channels=in_channels,
                             n_outputs=n_outputs,
                             **kwargs)

            self.module = self._build_model(in_channels, n_outputs, **kwargs)

            for key, value in kwargs.items():
                setattr(self, key, value)

        def forward(self, input_batch: torch.Tensor):
            """
            Forward input_batch through network

            Parameters
            ----------
            input_batch : torch.Tensor
                batch to forward through network

            Returns
            -------
            torch.Tensor
                Classification Result

            """

            return {"pred": self.module(input_batch)}

        @staticmethod
        def closure(model: AbstractPyTorchNetwork, data_dict: dict,
                    optimizers: dict, losses={}, metrics={},
                    fold=0, **kwargs):
            """
            closure method to do a single backpropagation step


            Parameters
            ----------
            model : :class:`ClassificationNetworkBasePyTorch`
                trainable model
            data_dict : dict
                dictionary containing the data
            optimizers : dict
                dictionary of optimizers to optimize model's parameters
            losses : dict
                dict holding the losses to calculate errors
                (gradients from different losses will be accumulated)
            metrics : dict
                dict holding the metrics to calculate
            fold : int
                Current Fold in Crossvalidation (default: 0)
            **kwargs:
                additional keyword arguments

            Returns
            -------
            dict
                Metric values (with same keys as input dict metrics)
            dict
                Loss values (with same keys as input dict losses)
            list
                Arbitrary number of predictions as torch.Tensor

            Raises
            ------
            AssertionError
                if optimizers or losses are empty or the optimizers are not
                specified

            """

            assert (optimizers and losses) or not optimizers, \
                "Criterion dict cannot be emtpy, if optimizers are passed"

            loss_vals = {}
            metric_vals = {}
            total_loss = 0

            # choose suitable context manager:
            if optimizers:
                context_man = torch.enable_grad

            else:
                context_man = torch.no_grad

            with context_man():

                inputs = data_dict.pop("data")
                preds = model(inputs)

                if data_dict:

                    for key, crit_fn in losses.items():
                        _loss_val = crit_fn(preds["pred"], *data_dict.values())
                        loss_vals[key] = _loss_val.item()
                        total_loss += _loss_val

                    with torch.no_grad():
                        for key, metric_fn in metrics.items():
                            metric_vals[key] = metric_fn(
                                preds["pred"], *data_dict.values()).item()

            if optimizers:
                optimizers['default'].zero_grad()
                # perform loss scaling via apex if half precision is enabled
                with optimizers["default"].scale_loss(total_loss) \
                        as scaled_loss:
                    scaled_loss.backward()
                optimizers['default'].step()

            else:

                # add prefix "val" in validation mode
                eval_loss_vals, eval_metrics_vals = {}, {}
                for key in loss_vals.keys():
                    eval_loss_vals["val_" + str(key)] = loss_vals[key]

                for key in metric_vals:
                    eval_metrics_vals["val_" + str(key)] = metric_vals[key]

                loss_vals = eval_loss_vals
                metric_vals = eval_metrics_vals

            return metric_vals, loss_vals, {k: v.detach()
                                            for k, v in preds.items()}
            
        @staticmethod
        def _build_model(in_channels: int, n_outputs: int, **kwargs):
            """
            builds actual model (resnet 18)

            Parameters
            ----------
            in_channels : int
                number of input channels
            n_outputs : int
                number of outputs (usually same as number of classes)
            **kwargs : dict
                additional keyword arguments

            Returns
            -------
            torch.nn.Module
                created model

            """

            _model = t_models.resnet18(
                pretrained=False, num_classes=n_outputs, **kwargs)
            _model.conv1 = torch.nn.Conv2d(in_channels, 64, kernel_size=7,
                                           stride=2, padding=3, bias=False)

            return _model

        @staticmethod
        def prepare_batch(batch: dict, input_device, output_device):
            """
            Helper Function to prepare Network Inputs and Labels (convert them
            to correct type and shape and push them to correct devices)

            Parameters
            ----------
            batch : dict
                dictionary containing all the data
            input_device : torch.device
                device for network inputs
            output_device : torch.device
                device for network outputs

            Returns
            -------
            dict
                dictionary containing data in correct type and shape and on
                correct device

            """
            return_dict = {"data": torch.from_numpy(batch.pop("data")).to(
                input_device).to(torch.float)}

            for key, vals in batch.items():
                return_dict[key] = torch.from_numpy(vals).to(
                    output_device).squeeze(-1).to(torch.long)

            return return_dict<|MERGE_RESOLUTION|>--- conflicted
+++ resolved
@@ -1,13 +1,9 @@
 import logging
-<<<<<<< HEAD
+
 file_logger = logging.getLogger(__name__)
+
 from delira.utils.decorators import make_deprecated
-=======
->>>>>>> 5db9a653
-
 from delira import get_backends
-
-file_logger = logging.getLogger(__name__)
 
 
 if "TORCH" in get_backends():
