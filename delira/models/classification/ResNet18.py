--- conflicted
+++ resolved
@@ -83,12 +83,9 @@
 
 
 class ResNet18(tf.keras.Model):
-<<<<<<< HEAD
     @make_deprecated("own repository to be announced")
-    def __init__(self, num_classes=None):
-=======
     def __init__(self, num_classes=None, bias=False):
->>>>>>> a7b7c8f6
+
         super(ResNet18, self).__init__()
 
         _image_format, _axis = get_image_format_and_axis()
