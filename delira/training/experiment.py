
import typing
import logging
import pickle
import os
from datetime import datetime
from functools import partial

import numpy as np
from sklearn.model_selection import KFold, StratifiedKFold, \
    StratifiedShuffleSplit, ShuffleSplit

from delira import get_backends

from ..data_loading import BaseDataManager
from ..models import AbstractNetwork

from .parameters import Parameters
from .base_trainer import BaseNetworkTrainer
from .predictor import Predictor

logger = logging.getLogger(__name__)


class BaseExperiment(object):
    """
    Baseclass for Experiments.

    Implements:

    * Setup-Behavior for Models, Trainers and Predictors (depending on train
        and test case)

    * The K-Fold logic (including stratified and random splitting)

    * Argument Handling

    """

    def __init__(self,
                 params: typing.Union[str, Parameters],
                 model_cls: AbstractNetwork,
                 n_epochs=None,
                 name=None,
                 save_path=None,
                 key_mapping=None,
                 val_score_key=None,
                 optim_builder=None,
                 checkpoint_freq=1,
                 trainer_cls=BaseNetworkTrainer,
                 **kwargs):
        """

        Parameters
        ----------
        params : :class:`Parameters` or str
            the training parameters, if string is passed,
            it is treated as a path to a pickle file, where the
            parameters are loaded from
        model_cls : Subclass of :class:`AbstractNetwork`
            the class implementing the model to train
        n_epochs : int or None
            the number of epochs to train, if None: can be specified later
            during actual training
        name : str or None
            the Experiment's name
        save_path : str or None
            the path to save the results and checkpoints to.
            if None: Current working directory will be used
        key_mapping : dict
            mapping between data_dict and model inputs (necessary for
            prediction with :class:`Predictor`-API)
        val_score_key : str or None
            key defining which metric to use for validation (determining best
            model and scheduling lr); if None: No validation-based operations
            will be done (model might still get validated, but validation
            metrics
            can only be logged and not used further)
        optim_builder : function
            Function returning a dict of backend-specific optimizers
        checkpoint_freq : int
            frequency of saving checkpoints (1 denotes saving every epoch,
            2 denotes saving every second epoch etc.); default: 1
        trainer_cls : subclass of :class:`BaseNetworkTrainer`
            the trainer class to use for training the model
        **kwargs :
            additional keyword arguments

        """

        # params could also be a file containing a pickled instance of
        # parameters
        if isinstance(params, str):
            with open(params, "rb") as f:
                params = pickle.load(f)

        if n_epochs is None:
            n_epochs = params.nested_get("n_epochs",
                                         params.nested_get("num_epochs"))

        self.n_epochs = n_epochs

        if name is None:
            name = "UnnamedExperiment"
        self.name = name

        if save_path is None:
            save_path = os.path.abspath(".")

        self.save_path = os.path.join(save_path, name,
                                      str(datetime.now().strftime(
                                          "%y-%m-%d_%H-%M-%S")))

        if os.path.isdir(self.save_path):
            logger.warning("Save Path %s already exists")

        os.makedirs(self.save_path, exist_ok=True)

        self.trainer_cls = trainer_cls

        if val_score_key is None:
            if params.nested_get("val_metrics", False):
                val_score_key = sorted(
                    params.nested_get("val_metrics").keys())[0]
        self.val_score_key = val_score_key

        assert key_mapping is not None
        self.key_mapping = key_mapping

        self.params = params
        self.model_cls = model_cls

        self._optim_builder = optim_builder
        self.checkpoint_freq = checkpoint_freq

        self._run = 0

        self.kwargs = kwargs

    def setup(self, params, training=True, **kwargs):
        """
        Defines the setup behavior (model, trainer etc.) for training and
        testing case

        Parameters
        ----------
        params : :class:`Parameters`
            the parameters to use for setup
        training : bool
            whether to setup for training case or for testing case
        **kwargs :
            additional keyword arguments

        Returns
        -------
        :class:`BaseNetworkTrainer`
            the created trainer (if ``training=True``)
        :class:`Predictor`
            the created predictor (if ``training=False``)

        See Also
        --------

        * :meth:`BaseExperiment._setup_training` for training setup

        * :meth:`BaseExperiment._setup_test` for test setup

        """
        if training:
            return self._setup_training(params, **kwargs)

        return self._setup_test(params, **kwargs)

    def _setup_training(self, params, **kwargs):
        """
        Handles the setup for training case

        Parameters
        ----------
        params : :class:`Parameters`
            the parameters containing the model and training kwargs
        **kwargs :
            additional keyword arguments

        Returns
        -------
        :class:`BaseNetworkTrainer`
            the created trainer

        """
        model_params = params.permute_training_on_top().model

        model_kwargs = {**model_params.fixed, **model_params.variable}

        model = self.model_cls(**model_kwargs)

        training_params = params.permute_training_on_top().training
        losses = training_params.nested_get("losses")
        optimizer_cls = training_params.nested_get("optimizer_cls")
        optimizer_params = training_params.nested_get("optimizer_params")
        train_metrics = training_params.nested_get("train_metrics", {})
        lr_scheduler_cls = training_params.nested_get("lr_sched_cls", None)
        lr_scheduler_params = training_params.nested_get("lr_sched_params",
                                                         {})
        val_metrics = training_params.nested_get("val_metrics", {})

        # necessary for resuming training from a given path
        save_path = kwargs.pop("save_path", os.path.join(
            self.save_path,
            "checkpoints",
            "run_%02d" % self._run))

        return self.trainer_cls(
            network=model,
            save_path=save_path,
            losses=losses,
            key_mapping=self.key_mapping,
            optimizer_cls=optimizer_cls,
            optimizer_params=optimizer_params,
            train_metrics=train_metrics,
            val_metrics=val_metrics,
            lr_scheduler_cls=lr_scheduler_cls,
            lr_scheduler_params=lr_scheduler_params,
            optim_fn=self._optim_builder,
            save_freq=self.checkpoint_freq,
            **kwargs
        )

    def _setup_test(self, params, model, convert_batch_to_npy_fn,
                    prepare_batch_fn, **kwargs):
        """

        Parameters
        ----------
        params : :class:`Parameters`
            the parameters containing the model and training kwargs
            (ignored here, just passed for subclassing and unified API)
        model : :class:`AbstractNetwork`
            the model to test
        convert_batch_to_npy_fn : function
            function to convert a batch of tensors to numpy
        prepare_batch_fn : function
            function to convert a batch-dict to a format accepted by the model.
            This conversion typically includes dtype-conversion, reshaping,
            wrapping to backend-specific tensors and pushing to correct devices
        **kwargs :
            additional keyword arguments

        Returns
        -------
        :class:`Predictor`
            the created predictor

        """
        predictor = Predictor(model=model, key_mapping=self.key_mapping,
                              convert_batch_to_npy_fn=convert_batch_to_npy_fn,
                              prepare_batch_fn=prepare_batch_fn, **kwargs)
        return predictor

    def run(self, train_data: BaseDataManager,
            val_data: BaseDataManager = None,
            params: Parameters = None, **kwargs):
        """
        Setup and run training

        Parameters
        ----------
        train_data : :class:`BaseDataManager`
            the data to use for training
        val_data : :class:`BaseDataManager` or None
            the data to use for validation (no validation is done
            if passing None); default: None
        params : :class:`Parameters` or None
            the parameters to use for training and model instantiation
            (will be merged with ``self.params``)
        **kwargs :
            additional keyword arguments

        Returns
        -------
        :class:`AbstractNetwork`
            The trained network returned by the trainer (usually best network)

        See Also
        --------
        :class:`BaseNetworkTrainer` for training itself

        """

        params = self._resolve_params(params)
        kwargs = self._resolve_kwargs(kwargs)

        params.permute_training_on_top()
        training_params = params.training

        trainer = self.setup(params, training=True, **kwargs)

        self._run += 1

        num_epochs = kwargs.get("num_epochs", training_params.nested_get(
            "num_epochs", self.n_epochs))

        if num_epochs is None:
            num_epochs = self.n_epochs

        return trainer.train(num_epochs, train_data, val_data,
                             self.val_score_key, kwargs.get("val_score_mode",
                                                            "lowest"))

    def resume(self, save_path: str, train_data: BaseDataManager,
               val_data: BaseDataManager = None,
               params: Parameters = None, **kwargs):
        """
        Resumes a previous training by passing an explicit ``save_path``
        instead of generating a new one

        Parameters
        ----------
        save_path : str
            path to previous training
        train_data : :class:`BaseDataManager`
            the data to use for training
        val_data : :class:`BaseDataManager` or None
            the data to use for validation (no validation is done
            if passing None); default: None
        params : :class:`Parameters` or None
            the parameters to use for training and model instantiation
            (will be merged with ``self.params``)
        **kwargs :
            additional keyword arguments

        Returns
        -------
        :class:`AbstractNetwork`
            The trained network returned by the trainer (usually best network)

        See Also
        --------
        :class:`BaseNetworkTrainer` for training itself

        """
        return self.run(
            train_data=train_data,
            val_data=val_data,
            params=params,
            save_path=save_path,
            **kwargs)

    def test(self, network, test_data: BaseDataManager,
             metrics: dict, metric_keys=None,
             verbose=False, prepare_batch=lambda x: x,
             convert_fn=lambda *x, **y: (x, y), **kwargs):
        """
        Setup and run testing on a given network

        Parameters
        ----------
        network : :class:`AbstractNetwork`
            the (trained) network to test
        test_data : :class:`BaseDataManager`
            the data to use for testing
        metrics : dict
            the metrics to calculate
        metric_keys : dict of tuples
            the batch_dict keys to use for each metric to calculate.
            Should contain a value for each key in ``metrics``.
            If no values are given for a key, per default ``pred`` and
            ``label`` will be used for metric calculation
        verbose : bool
            verbosity of the test process
        prepare_batch : function
            function to convert a batch-dict to a format accepted by the model.
            This conversion typically includes dtype-conversion, reshaping,
            wrapping to backend-specific tensors and pushing to correct devices
        convert_fn : function
            function to convert a batch of tensors to numpy
        **kwargs :
            additional keyword arguments

        Returns
        -------
        dict
            all predictions obtained by feeding the ``test_data`` through the
            ``network``
        dict
            all metrics calculated upon the ``test_data`` and the obtained
            predictions

        """

        kwargs = self._resolve_kwargs(kwargs)

        predictor = self.setup(None, training=False, model=network,
                               convert_batch_to_npy_fn=convert_fn,
                               prepare_batch_fn=prepare_batch, **kwargs)

        # return first item of generator
        return next(predictor.predict_data_mgr(test_data, 1, metrics,
                                               metric_keys, verbose,
                                               lazy_gen=False))

    def kfold(self, data: BaseDataManager, metrics: dict, num_epochs=None,
              num_splits=None, shuffle=False, random_seed=None,
              split_type="random", val_split=0.2, label_key="label",
              train_kwargs: dict = None, metric_keys: dict = None,
              test_kwargs: dict = None, params=None, verbose=False, **kwargs):
        """
        Performs a k-Fold cross-validation

        Parameters
        ----------
        data : :class:`BaseDataManager`
            the data to use for training(, validation) and testing. Will be
            split based on ``split_type`` and ``val_split``
        metrics : dict
            dictionary containing the metrics to evaluate during k-fold
        num_epochs : int or None
            number of epochs to train (if not given, will either be extracted
            from ``params``, ``self.parms`` or ``self.n_epochs``)
        num_splits : int or None
            the number of splits to extract from ``data``.
            If None: uses a default of 10
        shuffle : bool
            whether to shuffle the data before splitting or not (implemented by
            index-shuffling rather than actual data-shuffling to retain
            potentially lazy-behavior of datasets)
        random_seed : None
            seed to seed numpy, the splitting functions and the used
            backend-framework
        split_type : str
            must be one of ['random', 'stratified']
            if 'random': uses random data splitting
            if 'stratified': uses stratified data splitting. Stratification
            will be based on ``label_key``
        val_split : float or None
            the fraction of the train data to use as validation set. If None:
            No validation will be done during training; only testing for each
            fold after the training is complete
        label_key : str
            the label to use for stratification. Will be ignored unless
            ``split_type`` is 'stratified'. Default: 'label'
        train_kwargs : dict or None
            kwargs to update the behavior of the :class:`BaseDataManager`
            containing the train data. If None: empty dict will be passed
        metric_keys : dict of tuples
            the batch_dict keys to use for each metric to calculate.
            Should contain a value for each key in ``metrics``.
            If no values are given for a key, per default ``pred`` and
            ``label`` will be used for metric calculation
        test_kwargs : dict or None
            kwargs to update the behavior of the :class:`BaseDataManager`
            containing the test and validation data.
            If None: empty dict will be passed
        params : :class:`Parameters`or None
            the training and model parameters
            (will be merged with ``self.params``)
        verbose : bool
            verbosity
        **kwargs :
            additional keyword arguments

        Returns
        -------
        dict
            all predictions from all folds
        dict
            all metric values from all folds

        Raises
        ------
        ValueError
            if ``split_type`` is neither 'random', nor 'stratified'

        See Also
        --------

        * :class:`sklearn.model_selection.KFold`
        and :class:`sklearn.model_selection.ShuffleSplit`
        for random data-splitting

        * :class:`sklearn.model_selection.StratifiedKFold`
        and :class:`sklearn.model_selection.StratifiedShuffleSplit`
        for stratified data-splitting

        * :meth:`BaseDataManager.update_from_state_dict` for updating the
        data managers by kwargs

        * :meth:`BaseExperiment.run` for the training

        * :meth:`BaseExperiment.test` for the testing

        Notes
        -----
        using stratified splits may be slow during split-calculation, since
        each item must be loaded once to obtain the labels necessary for
        stratification.

        """

        # set number of splits if not specified
        if num_splits is None:
            num_splits = 10
            logger.warning("num_splits not defined, using default value of \
                                    10 splits instead ")

        metrics_test, outputs = {}, {}
        split_idxs = list(range(len(data.dataset)))

        if train_kwargs is None:
            train_kwargs = {}
        if test_kwargs is None:
            test_kwargs = {}

        # switch between differnt kfold types
        if split_type == "random":
            split_cls = KFold
            val_split_cls = ShuffleSplit
            # split_labels are ignored for random splitting, set them to
            # split_idxs just ensures same length
            split_labels = split_idxs
        elif split_type == "stratified":
            split_cls = StratifiedKFold
            val_split_cls = StratifiedShuffleSplit
            # iterate over dataset to get labels for stratified splitting
            split_labels = [data.dataset[_idx][label_key]
                            for _idx in split_idxs]
        else:
            raise ValueError("split_type must be one of "
                             "['random', 'stratified'], but got: %s"
                             % str(split_type))

        fold = split_cls(n_splits=num_splits, shuffle=shuffle,
                         random_state=random_seed)

        if random_seed is not None:
            np.random.seed(random_seed)

        # iterate over folds
        for idx, (train_idxs, test_idxs) in enumerate(
                fold.split(split_idxs, split_labels)):

            # extract data from single manager
            train_data = data.get_subset(train_idxs)
            test_data = data.get_subset(test_idxs)

            train_data.update_state_from_dict(train_kwargs)
            test_data.update_state_from_dict(test_kwargs)

            val_data = None
            if val_split is not None:
                if split_type == "random":
                    # split_labels are ignored for random splitting, set them
                    # to split_idxs just ensures same length
                    train_labels = train_idxs
                elif split_type == "stratified":
                    # iterate over dataset to get labels for stratified
                    # splitting
                    train_labels = [train_data.dataset[_idx][label_key]
                                    for _idx in train_idxs]
                else:
                    raise ValueError("split_type must be one of "
                                     "['random', 'stratified'], but got: %s"
                                     % str(split_type))

                _val_split = val_split_cls(n_splits=1, test_size=val_split,
                                           random_state=random_seed)

                for _train_idxs, _val_idxs in _val_split.split(train_idxs,
                                                               train_labels):
                    val_data = train_data.get_subset(_val_idxs)
                    val_data.update_state_from_dict(test_kwargs)

                    train_data = train_data.get_subset(_train_idxs)

            model = self.run(train_data=train_data, val_data=val_data,
                             params=params, num_epochs=num_epochs, fold=idx,
                             **kwargs)

            _outputs, _metrics_test = self.test(model, test_data,
                                                metrics=metrics,
                                                metric_keys=metric_keys,
                                                verbose=verbose)

            outputs[str(idx)] = _outputs
            metrics_test[str(idx)] = _metrics_test

        return outputs, metrics_test

    def __str__(self):
        """
        Converts :class:`BaseExperiment` to string representation

        Returns
        -------
        str
            representation of class

        """
        s = "Experiment:\n"
        for k, v in vars(self).items():
            s += "\t{} = {}\n".format(k, v)
        return s

    def __call__(self, *args, **kwargs):
        """
        Call :meth:`BaseExperiment.run`

        Parameters
        ----------
        *args :
            positional arguments
        **kwargs :
            keyword arguments

        Returns
        -------
        :class:`BaseNetworkTrainer`
            trainer of trained network

        """
        return self.run(*args, **kwargs)

    def save(self):
        """
        Saves the Whole experiments

        """
        with open(os.path.join(self.save_path, "experiment.delira.pkl"),
                  "wb") as f:
            pickle.dump(self, f)

        self.params.save(os.path.join(self.save_path, "parameters"))

    @staticmethod
    def load(file_name):
        """
        Loads whole experiment

        Parameters
        ----------
        file_name : str
            file_name to load the experiment from

        """
        with open(file_name, "rb") as f:
            return pickle.load(f)

    def _resolve_params(self, params: typing.Union[Parameters, None]):
        """
        Merges the given params with ``self.params``.
        If the same argument is given in both params,
        the one from the currently given parameters is used here

        Parameters
        ----------
        params : :class:`Parameters` or None
            the parameters to merge with ``self.params``


        Returns
        -------
        :class:`Parameters`
            the merged parameter instance

        """
        if params is None:
            params = Parameters()

        if hasattr(self, "params") and isinstance(self.params, Parameters):
            _params = params
            params = self.params
            params.update(_params)

        return params

    def _resolve_kwargs(self, kwargs: typing.Union[dict, None]):
        """
        Merges given kwargs with ``self.kwargs``
        If same argument is present in both kwargs, the one from the given
        kwargs will be used here

        Parameters
        ----------
        kwargs : dict
            the given kwargs to merge with self.kwargs

        Returns
        -------
        dict
            merged kwargs

        """

        if kwargs is None:
            kwargs = {}

        if hasattr(self, "kwargs") and isinstance(self.kwargs, dict):
            _kwargs = kwargs
            kwargs = self.kwargs
            kwargs.update(_kwargs)

        return kwargs

    def __getstate__(self):
        return vars(self)

    def __setstate__(self, state):
        vars(self).update(state)


if "TORCH" in get_backends():

    from .train_utils import create_optims_default_pytorch, \
        convert_torch_tensor_to_npy
    from .pytorch_trainer import PyTorchNetworkTrainer as PTNetworkTrainer, \
        TorchScriptNetworkTrainer
    from ..models import AbstractPyTorchNetwork, AbstractTorchScriptNetwork
    import torch

    class PyTorchExperiment(BaseExperiment):
        def __init__(self,
                     params: typing.Union[str, Parameters],
                     model_cls: AbstractPyTorchNetwork,
                     n_epochs=None,
                     name=None,
                     save_path=None,
                     key_mapping=None,
                     val_score_key=None,
                     optim_builder=create_optims_default_pytorch,
                     checkpoint_freq=1,
                     trainer_cls=PTNetworkTrainer,
                     **kwargs):
            """

            Parameters
            ----------
            params : :class:`Parameters` or str
                the training parameters, if string is passed,
                it is treated as a path to a pickle file, where the
                parameters are loaded from
            model_cls : Subclass of :class:`AbstractPyTorchNetwork`
                the class implementing the model to train
            n_epochs : int or None
                the number of epochs to train, if None: can be specified later
                during actual training
            name : str or None
                the Experiment's name
            save_path : str or None
                the path to save the results and checkpoints to.
                if None: Current working directory will be used
            key_mapping : dict
                mapping between data_dict and model inputs (necessary for
                prediction with :class:`Predictor`-API), if no keymapping is
                given, a default key_mapping of {"x": "data"} will be used here
            val_score_key : str or None
                key defining which metric to use for validation (determining
                best model and scheduling lr); if None: No validation-based
                operations will be done (model might still get validated,
                but validation metrics can only be logged and not used further)
            optim_builder : function
                Function returning a dict of backend-specific optimizers.
                defaults to :func:`create_optims_default_pytorch`
            checkpoint_freq : int
                frequency of saving checkpoints (1 denotes saving every epoch,
                2 denotes saving every second epoch etc.); default: 1
            trainer_cls : subclass of :class:`PyTorchNetworkTrainer`
                the trainer class to use for training the model, defaults to
                :class:`PyTorchNetworkTrainer`
            **kwargs :
                additional keyword arguments

            """

            if key_mapping is None:
                key_mapping = {"x": "data"}
            super().__init__(params=params, model_cls=model_cls,
                             n_epochs=n_epochs, name=name, save_path=save_path,
                             key_mapping=key_mapping,
                             val_score_key=val_score_key,
                             optim_builder=optim_builder,
                             checkpoint_freq=checkpoint_freq,
                             trainer_cls=trainer_cls,
                             **kwargs)

        def kfold(self, data: BaseDataManager, metrics: dict, num_epochs=None,
                  num_splits=None, shuffle=False, random_seed=None,
                  split_type="random", val_split=0.2, label_key="label",
                  train_kwargs: dict = None, test_kwargs: dict = None,
                  metric_keys: dict = None, params=None, verbose=False,
                  **kwargs):
            """
            Performs a k-Fold cross-validation

            Parameters
            ----------
            data : :class:`BaseDataManager`
                the data to use for training(, validation) and testing. Will be
                split based on ``split_type`` and ``val_split``
            metrics : dict
                dictionary containing the metrics to evaluate during k-fold
            num_epochs : int or None
                number of epochs to train (if not given, will either be
                extracted from ``params``, ``self.parms`` or ``self.n_epochs``)
            num_splits : int or None
                the number of splits to extract from ``data``.
                If None: uses a default of 10
            shuffle : bool
                whether to shuffle the data before splitting or not
                (implemented by index-shuffling rather than actual
                data-shuffling to retain potentially lazy-behavior of datasets)
            random_seed : None
                seed to seed numpy, the splitting functions and the used
                backend-framework
            split_type : str
                must be one of ['random', 'stratified']
                if 'random': uses random data splitting
                if 'stratified': uses stratified data splitting. Stratification
                will be based on ``label_key``
            val_split : float or None
                the fraction of the train data to use as validation set.
                If None: No validation will be done during training; only
                testing for each fold after the training is complete
            label_key : str
                the label to use for stratification. Will be ignored unless
                ``split_type`` is 'stratified'. Default: 'label'
            train_kwargs : dict or None
                kwargs to update the behavior of the :class:`BaseDataManager`
                containing the train data. If None: empty dict will be passed
            metric_keys : dict of tuples
                the batch_dict keys to use for each metric to calculate.
                Should contain a value for each key in ``metrics``.
                If no values are given for a key, per default ``pred`` and
                ``label`` will be used for metric calculation
            test_kwargs : dict or None
                kwargs to update the behavior of the :class:`BaseDataManager`
                containing the test and validation data.
                If None: empty dict will be passed
            params : :class:`Parameters`or None
                the training and model parameters
                (will be merged with ``self.params``)
            verbose : bool
                verbosity
            **kwargs :
                additional keyword arguments

            Returns
            -------
            dict
                all predictions from all folds
            dict
                all metric values from all folds

            Raises
            ------
            ValueError
                if ``split_type`` is neither 'random', nor 'stratified'

            See Also
            --------

            * :class:`sklearn.model_selection.KFold`
            and :class:`sklearn.model_selection.ShuffleSplit`
            for random data-splitting

            * :class:`sklearn.model_selection.StratifiedKFold`
            and :class:`sklearn.model_selection.StratifiedShuffleSplit`
            for stratified data-splitting

            * :meth:`BaseDataManager.update_from_state_dict` for updating the
            data managers by kwargs

            * :meth:`BaseExperiment.run` for the training

            * :meth:`BaseExperiment.test` for the testing

            Notes
            -----
            using stratified splits may be slow during split-calculation, since
            each item must be loaded once to obtain the labels necessary for
            stratification.

            """

            # seed torch backend
            if random_seed is not None:
                torch.manual_seed(random_seed)

            return super().kfold(
                data=data,
                metrics=metrics,
                num_epochs=num_epochs,
                num_splits=num_splits,
                shuffle=shuffle,
                random_seed=random_seed,
                split_type=split_type,
                val_split=val_split,
                label_key=label_key,
                train_kwargs=train_kwargs,
                test_kwargs=test_kwargs,
                metric_keys=metric_keys,
                params=params,
                verbose=verbose,
                **kwargs)

        def test(self, network, test_data: BaseDataManager,
                 metrics: dict, metric_keys=None,
                 verbose=False, prepare_batch=None,
                 convert_fn=None, **kwargs):
            """
            Setup and run testing on a given network

            Parameters
            ----------
            network : :class:`AbstractNetwork`
                the (trained) network to test
            test_data : :class:`BaseDataManager`
                the data to use for testing
            metrics : dict
                the metrics to calculate
            metric_keys : dict of tuples
                the batch_dict keys to use for each metric to calculate.
                Should contain a value for each key in ``metrics``.
                If no values are given for a key, per default ``pred`` and
                ``label``
                 will be used for metric calculation
            verbose : bool
                verbosity of the test process
            prepare_batch : function
                function to convert a batch-dict to a format accepted by the
                model. This conversion typically includes dtype-conversion,
                reshaping, wrapping to backend-specific tensors and
                pushing to correct devices. If not further specified uses the
                ``network``'s ``prepare_batch`` with CPU devices
            convert_fn : function
                function to convert a batch of tensors to numpy
                if not specified defaults to
                :func:`convert_torch_tensor_to_npy`
            **kwargs :
                additional keyword arguments

            Returns
            -------
            dict
                all predictions obtained by feeding the ``test_data`` through
                the ``network``
            dict
                all metrics calculated upon the ``test_data`` and the obtained
                predictions

            """

            # use backend-specific and model-specific prepare_batch fn
            # (runs on same device as passed network per default)

            device = next(network.parameters()).device
            if prepare_batch is None:
                prepare_batch = partial(network.prepare_batch,
                                        input_device=device,
                                        output_device=device)

            # switch to backend-specific convert function
            if convert_fn is None:
                convert_fn = convert_torch_tensor_to_npy

            return super().test(network=network, test_data=test_data,
                                metrics=metrics, metric_keys=metric_keys,
                                verbose=verbose, prepare_batch=prepare_batch,
                                convert_fn=convert_fn, **kwargs)

    class TorchScriptExperiment(PyTorchExperiment):
        def __init__(self,
                     params: typing.Union[str, Parameters],
                     model_cls: AbstractTorchScriptNetwork,
                     n_epochs=None,
                     name=None,
                     save_path=None,
                     key_mapping=None,
                     val_score_key=None,
                     optim_builder=create_optims_default_pytorch,
                     checkpoint_freq=1,
                     trainer_cls=TorchScriptNetworkTrainer,
                     **kwargs):
            """

            Parameters
            ----------
            params : :class:`Parameters` or str
                the training parameters, if string is passed,
                it is treated as a path to a pickle file, where the
                parameters are loaded from
            model_cls : Subclass of :class:`AbstractPyTorchJITNetwork`
                the class implementing the model to train
            n_epochs : int or None
                the number of epochs to train, if None: can be specified later
                during actual training
            name : str or None
                the Experiment's name
            save_path : str or None
                the path to save the results and checkpoints to.
                if None: Current working directory will be used
            key_mapping : dict
                mapping between data_dict and model inputs (necessary for
                prediction with :class:`Predictor`-API), if no keymapping is
                given, a default key_mapping of {"x": "data"} will be used here
            val_score_key : str or None
                key defining which metric to use for validation (determining
                best model and scheduling lr); if None: No validation-based
                operations will be done (model might still get validated,
                but validation metrics can only be logged and not used further)
            optim_builder : function
                Function returning a dict of backend-specific optimizers.
                defaults to :func:`create_optims_default_pytorch`
            checkpoint_freq : int
                frequency of saving checkpoints (1 denotes saving every epoch,
                2 denotes saving every second epoch etc.); default: 1
            trainer_cls : subclass of :class:`PyTorchJITNetworkTrainer`
                the trainer class to use for training the model, defaults to
                :class:`PyTorchJITNetworkTrainer`
            **kwargs :
                additional keyword arguments

            """
            super().__init__(params=params, model_cls=model_cls,
                             n_epochs=n_epochs, name=name, save_path=save_path,
                             key_mapping=key_mapping,
                             val_score_key=val_score_key,
                             optim_builder=optim_builder,
                             checkpoint_freq=checkpoint_freq,
                             trainer_cls=trainer_cls,
                             **kwargs)

if "TF" in get_backends():
    from .tf_trainer import TfNetworkTrainer, TfEagerNetworkTrainer
    from .train_utils import create_optims_default_tf, convert_tf_tensor_to_npy
    from ..models import AbstractTfNetwork, AbstractTfEagerNetwork
    from .parameters import Parameters
    import tensorflow as tf

    class TfExperiment(BaseExperiment):
        def __init__(self,
                     params: typing.Union[str, Parameters],
                     model_cls: AbstractTfNetwork,
                     n_epochs=None,
                     name=None,
                     save_path=None,
                     key_mapping=None,
                     val_score_key=None,
                     optim_builder=create_optims_default_tf,
                     checkpoint_freq=1,
                     trainer_cls=TfNetworkTrainer,
                     **kwargs):
            """

            Parameters
            ----------
            params : :class:`Parameters` or str
                the training parameters, if string is passed,
                it is treated as a path to a pickle file, where the
                parameters are loaded from
            model_cls : Subclass of :class:`AbstractTfNetwork`
                the class implementing the model to train
            n_epochs : int or None
                the number of epochs to train, if None: can be specified later
                during actual training
            name : str or None
                the Experiment's name
            save_path : str or None
                the path to save the results and checkpoints to.
                if None: Current working directory will be used
            key_mapping : dict
                mapping between data_dict and model inputs (necessary for
                prediction with :class:`Predictor`-API), if no keymapping is
                given, a default key_mapping of {"images": "data"} will be used
                here
            val_score_key : str or None
                key defining which metric to use for validation (determining
                best model and scheduling lr); if None: No validation-based
                operations will be done (model might still get validated,
                but validation metrics can only be logged and not used further)
            optim_builder : function
                Function returning a dict of backend-specific optimizers.
                defaults to :func:`create_optims_default_tf`
            checkpoint_freq : int
                frequency of saving checkpoints (1 denotes saving every epoch,
                2 denotes saving every second epoch etc.); default: 1
            trainer_cls : subclass of :class:`TfNetworkTrainer`
                the trainer class to use for training the model, defaults to
                :class:`TfNetworkTrainer`
            **kwargs :
                additional keyword arguments

            """

            if key_mapping is None:
                key_mapping = {"images": "data"}
            super().__init__(params=params, model_cls=model_cls,
                             n_epochs=n_epochs, name=name, save_path=save_path,
                             key_mapping=key_mapping,
                             val_score_key=val_score_key,
                             optim_builder=optim_builder,
                             checkpoint_freq=checkpoint_freq,
                             trainer_cls=trainer_cls,
                             **kwargs)

        def setup(self, params, training=True, **kwargs):
            """
            Defines the setup behavior (model, trainer etc.) for training and
            testing case

            Parameters
            ----------
            params : :class:`Parameters`
                the parameters to use for setup
            training : bool
                whether to setup for training case or for testing case
            **kwargs :
                additional keyword arguments

            Returns
            -------
            :class:`BaseNetworkTrainer`
                the created trainer (if ``training=True``)
            :class:`Predictor`
                the created predictor (if ``training=False``)

            See Also
            --------

            * :meth:`BaseExperiment._setup_training` for training setup

            * :meth:`BaseExperiment._setup_test` for test setup

            """

            tf.reset_default_graph()

            return super().setup(params=params, training=training, **kwargs)

        def kfold(self, data: BaseDataManager, metrics: dict, num_epochs=None,
                  num_splits=None, shuffle=False, random_seed=None,
                  split_type="random", val_split=0.2, label_key="label",
                  train_kwargs: dict = None, test_kwargs: dict = None,
                  metric_keys: dict = None, params=None, verbose=False,
                  **kwargs):
            """
            Performs a k-Fold cross-validation

            Parameters
            ----------
            data : :class:`BaseDataManager`
                the data to use for training(, validation) and testing. Will be
                split based on ``split_type`` and ``val_split``
            metrics : dict
                dictionary containing the metrics to evaluate during k-fold
            num_epochs : int or None
                number of epochs to train (if not given, will either be
                extracted from ``params``, ``self.parms`` or ``self.n_epochs``)
            num_splits : int or None
                the number of splits to extract from ``data``.
                If None: uses a default of 10
            shuffle : bool
                whether to shuffle the data before splitting or not
                (implemented by index-shuffling rather than actual
                data-shuffling to retain potentially lazy-behavior of datasets)
            random_seed : None
                seed to seed numpy, the splitting functions and the used
                backend-framework
            split_type : str
                must be one of ['random', 'stratified']
                if 'random': uses random data splitting
                if 'stratified': uses stratified data splitting. Stratification
                will be based on ``label_key``
            val_split : float or None
                the fraction of the train data to use as validation set.
                If None: No validation will be done during training; only
                testing for each fold after the training is complete
            label_key : str
                the label to use for stratification. Will be ignored unless
                ``split_type`` is 'stratified'. Default: 'label'
            train_kwargs : dict or None
                kwargs to update the behavior of the :class:`BaseDataManager`
                containing the train data. If None: empty dict will be passed
            metric_keys : dict of tuples
                the batch_dict keys to use for each metric to calculate.
                Should contain a value for each key in ``metrics``.
                If no values are given for a key, per default ``pred`` and
                ``label`` will be used for metric calculation
            test_kwargs : dict or None
                kwargs to update the behavior of the :class:`BaseDataManager`
                containing the test and validation data.
                If None: empty dict will be passed
            params : :class:`Parameters`or None
                the training and model parameters
                (will be merged with ``self.params``)
            verbose : bool
                verbosity
            **kwargs :
                additional keyword arguments

            Returns
            -------
            dict
                all predictions from all folds
            dict
                all metric values from all folds

            Raises
            ------
            ValueError
                if ``split_type`` is neither 'random', nor 'stratified'

            See Also
            --------

            * :class:`sklearn.model_selection.KFold`
            and :class:`sklearn.model_selection.ShuffleSplit`
            for random data-splitting

            * :class:`sklearn.model_selection.StratifiedKFold`
            and :class:`sklearn.model_selection.StratifiedShuffleSplit`
            for stratified data-splitting

            * :meth:`BaseDataManager.update_from_state_dict` for updating the
            data managers by kwargs

            * :meth:`BaseExperiment.run` for the training

            * :meth:`BaseExperiment.test` for the testing

            Notes
            -----
            using stratified splits may be slow during split-calculation, since
            each item must be loaded once to obtain the labels necessary for
            stratification.

            """

            # seed tf backend
            if random_seed is not None:
                tf.set_random_seed(random_seed)

            return super().kfold(
                data=data,
                metrics=metrics,
                num_epochs=num_epochs,
                num_splits=num_splits,
                shuffle=shuffle,
                random_seed=random_seed,
                split_type=split_type,
                val_split=val_split,
                label_key=label_key,
                train_kwargs=train_kwargs,
                test_kwargs=test_kwargs,
                metric_keys=metric_keys,
                params=params,
                verbose=verbose,
                **kwargs)

        def test(self, network, test_data: BaseDataManager,
                 metrics: dict, metric_keys=None,
                 verbose=False, prepare_batch=lambda x: x,
                 convert_fn=None, **kwargs):
            """
            Setup and run testing on a given network

            Parameters
            ----------
            network : :class:`AbstractNetwork`
                the (trained) network to test
            test_data : :class:`BaseDataManager`
                the data to use for testing
            metrics : dict
                the metrics to calculate
            metric_keys : dict of tuples
                the batch_dict keys to use for each metric to calculate.
                Should contain a value for each key in ``metrics``.
                If no values are given for a key, per default ``pred`` and
                ``label``
                 will be used for metric calculation
            verbose : bool
                verbosity of the test process
            prepare_batch : function
                function to convert a batch-dict to a format accepted by the
                model. This conversion typically includes dtype-conversion,
                reshaping, wrapping to backend-specific tensors and
                pushing to correct devices. If not further specified uses the
                ``network``'s ``prepare_batch`` with CPU devices
            convert_fn : function
                function to convert a batch of tensors to numpy
                if not specified defaults to
                :func:`convert_torch_tensor_to_npy`
            **kwargs :
                additional keyword arguments

            Returns
            -------
            dict
                all predictions obtained by feeding the ``test_data`` through
                the ``network``
            dict
                all metrics calculated upon the ``test_data`` and the obtained
                predictions

            """
            # specify convert_fn to correct backend function
            if convert_fn is None:
                convert_fn = convert_tf_tensor_to_npy

            return super().test(network=network, test_data=test_data,
                                metrics=metrics, metric_keys=metric_keys,
                                verbose=verbose, prepare_batch=prepare_batch,
                                convert_fn=convert_fn, **kwargs)

<<<<<<< HEAD
if "SKLEARN" in get_backends():
    from sklearn.base import BaseEstimator
    from ..models import SklearnEstimator
    from .sklearn_trainer import SklearnEstimatorTrainer

    class SkLearnExperiment(BaseExperiment):
        def __init__(self,
                     params: typing.Union[str, Parameters],
                     model_cls: BaseEstimator,
=======
    class TfEagerExperiment(TfExperiment):
        def __init__(self,
                     params: typing.Union[str, Parameters],
                     model_cls: AbstractTfEagerNetwork,
>>>>>>> 18ec109a
                     n_epochs=None,
                     name=None,
                     save_path=None,
                     key_mapping=None,
                     val_score_key=None,
<<<<<<< HEAD
                     checkpoint_freq=1,
                     trainer_cls=SklearnEstimatorTrainer,
                     model_wrapper_cls=SklearnEstimator,
=======
                     optim_builder=create_optims_default_tf,
                     checkpoint_freq=1,
                     trainer_cls=TfEagerNetworkTrainer,
>>>>>>> 18ec109a
                     **kwargs):
            """

            Parameters
            ----------
            params : :class:`Parameters` or str
                the training parameters, if string is passed,
                it is treated as a path to a pickle file, where the
                parameters are loaded from
<<<<<<< HEAD
            model_cls : Subclass of :class:`sklearn.base.BaseEstimator`
                the class implementing the model to train (will be wrapped by
                :class:`SkLearnEstimator`)
=======
            model_cls : Subclass of :class:`AbstractTfEagerNetwork`
                the class implementing the model to train
>>>>>>> 18ec109a
            n_epochs : int or None
                the number of epochs to train, if None: can be specified later
                during actual training
            name : str or None
                the Experiment's name
            save_path : str or None
                the path to save the results and checkpoints to.
                if None: Current working directory will be used
            key_mapping : dict
                mapping between data_dict and model inputs (necessary for
                prediction with :class:`Predictor`-API), if no keymapping is
<<<<<<< HEAD
                given, a default key_mapping of {"x": "data"} will be used here
=======
                given, a default key_mapping of {"images": "data"} will be used
                here
>>>>>>> 18ec109a
            val_score_key : str or None
                key defining which metric to use for validation (determining
                best model and scheduling lr); if None: No validation-based
                operations will be done (model might still get validated,
                but validation metrics can only be logged and not used further)
<<<<<<< HEAD
            checkpoint_freq : int
                frequency of saving checkpoints (1 denotes saving every epoch,
                2 denotes saving every second epoch etc.); default: 1
            trainer_cls : subclass of :class:`SkLearnEstimatorTrainer`
                the trainer class to use for training the model, defaults to
                :class:`PyTorchNetworkTrainer`
            model_wrapper_cls : subclass of :class:`SkLearnEstimator`
                class wrapping the actual sklearn model to provide delira
                compatibility
=======
            optim_builder : function
                Function returning a dict of backend-specific optimizers.
                defaults to :func:`create_optims_default_tf`
            checkpoint_freq : int
                frequency of saving checkpoints (1 denotes saving every epoch,
                2 denotes saving every second epoch etc.); default: 1
            trainer_cls : subclass of :class:`TfEagerNetworkTrainer`
                the trainer class to use for training the model, defaults to
                :class:`TfEagerNetworkTrainer`
>>>>>>> 18ec109a
            **kwargs :
                additional keyword arguments

            """

            if key_mapping is None:
<<<<<<< HEAD
                key_mapping = {"X": "X"}

            super().__init__(params=params,
                             model_cls=model_cls,
                             n_epochs=n_epochs,
                             name=name,
                             save_path=save_path,
                             key_mapping=key_mapping,
                             val_score_key=val_score_key,
                             checkpoint_freq=checkpoint_freq,
                             trainer_cls=trainer_cls,
                             **kwargs)

            self._model_wrapper_cls = model_wrapper_cls

        def _setup_training(self, params, **kwargs):
            """
                Handles the setup for training case

                Parameters
                ----------
                params : :class:`Parameters`
                    the parameters containing the model and training kwargs
                **kwargs :
                    additional keyword arguments

                Returns
                -------
                :class:`BaseNetworkTrainer`
                    the created trainer
            """
            model_params = params.permute_training_on_top().model

            model_kwargs = {**model_params.fixed, **model_params.variable}

            _model = self.model_cls(**model_kwargs)
            model = self._model_wrapper_cls(_model)

            training_params = params.permute_training_on_top().training
            train_metrics = training_params.nested_get("train_metrics", {})
            val_metrics = training_params.nested_get("val_metrics", {})

            # necessary for resuming training from a given path
            save_path = kwargs.pop("save_path", os.path.join(
                self.save_path,
                "checkpoints",
                "run_%02d" % self._run))

            return self.trainer_cls(
                estimator=model,
                save_path=save_path,
                key_mapping=self.key_mapping,
                train_metrics=train_metrics,
                val_metrics=val_metrics,
                save_freq=self.checkpoint_freq,
                **kwargs
            )

        def _setup_test(self, params, model, convert_batch_to_npy_fn,
                        prepare_batch_fn, **kwargs):
            """
=======
                key_mapping = {"x": "data"}

            BaseExperiment.__init__(self, params=params, model_cls=model_cls,
                                    n_epochs=n_epochs, name=name,
                                    save_path=save_path,
                                    key_mapping=key_mapping,
                                    val_score_key=val_score_key,
                                    optim_builder=optim_builder,
                                    checkpoint_freq=checkpoint_freq,
                                    trainer_cls=trainer_cls,
                                    **kwargs)

        def setup(self, params, training=True, **kwargs):
            """
            Defines the setup behavior (model, trainer etc.) for training and
            testing case
>>>>>>> 18ec109a

            Parameters
            ----------
            params : :class:`Parameters`
<<<<<<< HEAD
                the parameters containing the model and training kwargs
                (ignored here, just passed for subclassing and unified API)
            model : :class:`sklearn.base.BaseEstimator`
                the model to test
            convert_batch_to_npy_fn : function
                function to convert a batch of tensors to numpy
            prepare_batch_fn : function
                function to convert a batch-dict to a format accepted by the model.
                This conversion typically includes dtype-conversion, reshaping,
                wrapping to backend-specific tensors and pushing to correct devices
=======
                the parameters to use for setup
            training : bool
                whether to setup for training case or for testing case
>>>>>>> 18ec109a
            **kwargs :
                additional keyword arguments

            Returns
            -------
<<<<<<< HEAD
            :class:`Predictor`
                the created predictor

            """
            if not isinstance(model, SklearnEstimator):
                model = SklearnEstimator(model)

            if prepare_batch_fn is None:
                prepare_batch_fn = partial(model.prepare_batch,
                                           input_device="cpu",
                                           output_device="cpu")

            return super()._setup_test(params, model, convert_batch_to_npy_fn,
                                       prepare_batch_fn, **kwargs)
=======
            :class:`BaseNetworkTrainer`
                the created trainer (if ``training=True``)
            :class:`Predictor`
                the created predictor (if ``training=False``)

            See Also
            --------

            * :meth:`BaseExperiment._setup_training` for training setup

            * :meth:`BaseExperiment._setup_test` for test setup

            """
            # disable resetting default graph, since the graph is build eagerly
            return BaseExperiment.setup(self, params=params, training=training,
                                        **kwargs)
>>>>>>> 18ec109a
<|MERGE_RESOLUTION|>--- conflicted
+++ resolved
@@ -1311,36 +1311,18 @@
                                 verbose=verbose, prepare_batch=prepare_batch,
                                 convert_fn=convert_fn, **kwargs)
 
-<<<<<<< HEAD
-if "SKLEARN" in get_backends():
-    from sklearn.base import BaseEstimator
-    from ..models import SklearnEstimator
-    from .sklearn_trainer import SklearnEstimatorTrainer
-
-    class SkLearnExperiment(BaseExperiment):
-        def __init__(self,
-                     params: typing.Union[str, Parameters],
-                     model_cls: BaseEstimator,
-=======
     class TfEagerExperiment(TfExperiment):
         def __init__(self,
                      params: typing.Union[str, Parameters],
                      model_cls: AbstractTfEagerNetwork,
->>>>>>> 18ec109a
                      n_epochs=None,
                      name=None,
                      save_path=None,
                      key_mapping=None,
                      val_score_key=None,
-<<<<<<< HEAD
-                     checkpoint_freq=1,
-                     trainer_cls=SklearnEstimatorTrainer,
-                     model_wrapper_cls=SklearnEstimator,
-=======
                      optim_builder=create_optims_default_tf,
                      checkpoint_freq=1,
                      trainer_cls=TfEagerNetworkTrainer,
->>>>>>> 18ec109a
                      **kwargs):
             """
 
@@ -1350,14 +1332,8 @@
                 the training parameters, if string is passed,
                 it is treated as a path to a pickle file, where the
                 parameters are loaded from
-<<<<<<< HEAD
-            model_cls : Subclass of :class:`sklearn.base.BaseEstimator`
-                the class implementing the model to train (will be wrapped by
-                :class:`SkLearnEstimator`)
-=======
             model_cls : Subclass of :class:`AbstractTfEagerNetwork`
                 the class implementing the model to train
->>>>>>> 18ec109a
             n_epochs : int or None
                 the number of epochs to train, if None: can be specified later
                 during actual training
@@ -1369,18 +1345,119 @@
             key_mapping : dict
                 mapping between data_dict and model inputs (necessary for
                 prediction with :class:`Predictor`-API), if no keymapping is
-<<<<<<< HEAD
-                given, a default key_mapping of {"x": "data"} will be used here
-=======
-                given, a default key_mapping of {"images": "data"} will be used
+                given, a default key_mapping of {"x": "data"} will be used
                 here
->>>>>>> 18ec109a
             val_score_key : str or None
                 key defining which metric to use for validation (determining
                 best model and scheduling lr); if None: No validation-based
                 operations will be done (model might still get validated,
                 but validation metrics can only be logged and not used further)
-<<<<<<< HEAD
+            optim_builder : function
+                Function returning a dict of backend-specific optimizers.
+                defaults to :func:`create_optims_default_tf`
+            checkpoint_freq : int
+                frequency of saving checkpoints (1 denotes saving every epoch,
+                2 denotes saving every second epoch etc.); default: 1
+            trainer_cls : subclass of :class:`TfEagerNetworkTrainer`
+                the trainer class to use for training the model, defaults to
+                :class:`TfEagerNetworkTrainer`
+            **kwargs :
+                additional keyword arguments
+
+            """
+
+            if key_mapping is None:
+                key_mapping = {"x": "data"}
+
+                BaseExperiment.__init__(self, params=params, model_cls=model_cls,
+                                        n_epochs=n_epochs, name=name,
+                                        save_path=save_path,
+                                        key_mapping=key_mapping,
+                                        val_score_key=val_score_key,
+                                        optim_builder=optim_builder,
+                                        checkpoint_freq=checkpoint_freq,
+                                        trainer_cls=trainer_cls,
+                                        **kwargs)
+
+        def setup(self, params, training=True, **kwargs):
+            """
+            Defines the setup behavior (model, trainer etc.) for training and
+            testing case
+
+            Parameters
+            ----------
+            params : :class:`Parameters`
+                the parameters to use for setup
+            training : bool
+                whether to setup for training case or for testing case
+            **kwargs :
+                additional keyword arguments
+
+            Returns
+            -------
+            :class:`BaseNetworkTrainer`
+                the created trainer (if ``training=True``)
+            :class:`Predictor`
+                the created predictor (if ``training=False``)
+
+            See Also
+            --------
+
+            * :meth:`BaseExperiment._setup_training` for training setup
+
+            * :meth:`BaseExperiment._setup_test` for test setup
+
+            """
+            # disable resetting default graph, since the graph is build eagerly
+            return BaseExperiment.setup(self, params=params, training=training,
+                                        **kwargs)
+
+if "SKLEARN" in get_backends():
+    from sklearn.base import BaseEstimator
+    from ..models import SklearnEstimator
+    from .sklearn_trainer import SklearnEstimatorTrainer
+
+    class SkLearnExperiment(BaseExperiment):
+        def __init__(self,
+                     params: typing.Union[str, Parameters],
+                     model_cls: BaseEstimator,
+                     n_epochs=None,
+                     name=None,
+                     save_path=None,
+                     key_mapping=None,
+                     val_score_key=None,
+                     checkpoint_freq=1,
+                     trainer_cls=SklearnEstimatorTrainer,
+                     model_wrapper_cls=SklearnEstimator,
+                     **kwargs):
+            """
+
+            Parameters
+            ----------
+            params : :class:`Parameters` or str
+                the training parameters, if string is passed,
+                it is treated as a path to a pickle file, where the
+                parameters are loaded from
+            model_cls : Subclass of :class:`sklearn.base.BaseEstimator`
+                the class implementing the model to train (will be wrapped by
+                :class:`SkLearnEstimator`)
+            n_epochs : int or None
+                the number of epochs to train, if None: can be specified later
+                during actual training
+            name : str or None
+                the Experiment's name
+            save_path : str or None
+                the path to save the results and checkpoints to.
+                if None: Current working directory will be used
+            key_mapping : dict
+                mapping between data_dict and model inputs (necessary for
+                prediction with :class:`Predictor`-API), if no keymapping is
+                given, a default key_mapping of {"X": "X"} will be used here
+            val_score_key : str or None
+                key defining which metric to use for validation (determining
+                best model and scheduling lr); if None: No validation-based
+                operations will be done (model might still get validated,
+                but validation metrics can only be logged and not used further)
             checkpoint_freq : int
                 frequency of saving checkpoints (1 denotes saving every epoch,
                 2 denotes saving every second epoch etc.); default: 1
@@ -1390,24 +1467,12 @@
             model_wrapper_cls : subclass of :class:`SkLearnEstimator`
                 class wrapping the actual sklearn model to provide delira
                 compatibility
-=======
-            optim_builder : function
-                Function returning a dict of backend-specific optimizers.
-                defaults to :func:`create_optims_default_tf`
-            checkpoint_freq : int
-                frequency of saving checkpoints (1 denotes saving every epoch,
-                2 denotes saving every second epoch etc.); default: 1
-            trainer_cls : subclass of :class:`TfEagerNetworkTrainer`
-                the trainer class to use for training the model, defaults to
-                :class:`TfEagerNetworkTrainer`
->>>>>>> 18ec109a
             **kwargs :
                 additional keyword arguments
 
             """
 
             if key_mapping is None:
-<<<<<<< HEAD
                 key_mapping = {"X": "X"}
 
             super().__init__(params=params,
@@ -1469,29 +1534,10 @@
         def _setup_test(self, params, model, convert_batch_to_npy_fn,
                         prepare_batch_fn, **kwargs):
             """
-=======
-                key_mapping = {"x": "data"}
-
-            BaseExperiment.__init__(self, params=params, model_cls=model_cls,
-                                    n_epochs=n_epochs, name=name,
-                                    save_path=save_path,
-                                    key_mapping=key_mapping,
-                                    val_score_key=val_score_key,
-                                    optim_builder=optim_builder,
-                                    checkpoint_freq=checkpoint_freq,
-                                    trainer_cls=trainer_cls,
-                                    **kwargs)
-
-        def setup(self, params, training=True, **kwargs):
-            """
-            Defines the setup behavior (model, trainer etc.) for training and
-            testing case
->>>>>>> 18ec109a
 
             Parameters
             ----------
             params : :class:`Parameters`
-<<<<<<< HEAD
                 the parameters containing the model and training kwargs
                 (ignored here, just passed for subclassing and unified API)
             model : :class:`sklearn.base.BaseEstimator`
@@ -1499,20 +1545,15 @@
             convert_batch_to_npy_fn : function
                 function to convert a batch of tensors to numpy
             prepare_batch_fn : function
-                function to convert a batch-dict to a format accepted by the model.
-                This conversion typically includes dtype-conversion, reshaping,
-                wrapping to backend-specific tensors and pushing to correct devices
-=======
-                the parameters to use for setup
-            training : bool
-                whether to setup for training case or for testing case
->>>>>>> 18ec109a
+                function to convert a batch-dict to a format accepted by the
+                model. This conversion typically includes dtype-conversion,
+                reshaping, wrapping to backend-specific tensors and pushing to
+                correct devices
             **kwargs :
                 additional keyword arguments
 
             Returns
             -------
-<<<<<<< HEAD
             :class:`Predictor`
                 the created predictor
 
@@ -1526,22 +1567,4 @@
                                            output_device="cpu")
 
             return super()._setup_test(params, model, convert_batch_to_npy_fn,
-                                       prepare_batch_fn, **kwargs)
-=======
-            :class:`BaseNetworkTrainer`
-                the created trainer (if ``training=True``)
-            :class:`Predictor`
-                the created predictor (if ``training=False``)
-
-            See Also
-            --------
-
-            * :meth:`BaseExperiment._setup_training` for training setup
-
-            * :meth:`BaseExperiment._setup_test` for test setup
-
-            """
-            # disable resetting default graph, since the graph is build eagerly
-            return BaseExperiment.setup(self, params=params, training=training,
-                                        **kwargs)
->>>>>>> 18ec109a
+                                       prepare_batch_fn, **kwargs)