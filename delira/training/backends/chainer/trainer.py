--- conflicted
+++ resolved
@@ -322,9 +322,6 @@
             self._prepare_batch, input_device=self.input_device,
             output_device=self.output_device)
 
-<<<<<<< HEAD
-    def _at_training_end(self):
-=======
     def _at_training_begin(self, *args, **kwargs):
         """
         Defines behaviour at beginning of training
@@ -345,7 +342,6 @@
             self.start_epoch)
 
     def _at_training_end(self, *args, **kwargs):
->>>>>>> b491b62a
         """
         Defines Behaviour at end of training: Loads best model if
         available
