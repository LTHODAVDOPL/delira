import logging
import os
from functools import partial
import warnings

import torch
from batchgenerators.dataloading import MultiThreadedAugmenter

from delira.io.torch import load_checkpoint_torch, save_checkpoint_torch
from delira.models.backends.torch import AbstractPyTorchNetwork, \
    DataParallelPyTorchNetwork

from delira.training.base_trainer import BaseNetworkTrainer

from delira.training.backends.torch.utils import create_optims_default
from delira.training.backends.torch.utils import convert_to_numpy
from delira.training.callbacks.logging_callback import DefaultLoggingCallback


logger = logging.getLogger(__name__)


class PyTorchNetworkTrainer(BaseNetworkTrainer):
    """
    Train and Validate a Network

    See Also
    --------
    :class:`AbstractNetwork`

    """

    def __init__(self,
                 network: AbstractPyTorchNetwork,
                 save_path: str,
                 key_mapping,
                 losses=None,
                 optimizer_cls=None,
                 optimizer_params=None,
                 metrics=None,
                 lr_scheduler_cls=None,
                 lr_scheduler_params=None,
                 gpu_ids=None,
                 save_freq=1,
                 optim_fn=create_optims_default,
                 logging_type="tensorboardx",
                 logging_kwargs=None,
                 logging_callback_cls=DefaultLoggingCallback,
                 logging_frequencies=None,
                 logging_reduce_types=None,
                 fold=0,
                 callbacks=None,
                 start_epoch=1,
                 metric_keys=None,
                 convert_batch_to_npy_fn=convert_to_numpy,
                 mixed_precision=False,

                 mixed_precision_kwargs={"opt_level": "O1",
                                         "cast_model_type": None,
                                         "patch_torch_functions": None,
                                         "master_weights": None,
                                         "loss_scale": None,
                                         "cast_model_outputs": None,
                                         "num_losses": 1,
                                         "verbosity": 1},
                 val_freq=1,
                 ** kwargs):
        """

        Parameters
        ----------
        network : :class:`AbstractPyTorchNetwork`
            the network to train
        save_path : str
            path to save networks to
        key_mapping : dict
            a dictionary containing the mapping from the ``data_dict`` to
            the actual model's inputs.
            E.g. if a model accepts one input named 'x' and the data_dict
            contains one entry named 'data' this argument would have to
            be ``{'x': 'data'}``
        losses : dict
            dictionary containing the training losses
        optimizer_cls : subclass of tf.train.Optimizer
            optimizer class implementing the optimization algorithm of
            choice
        optimizer_params : dict
            keyword arguments passed to optimizer during construction
        metrics : dict, optional
            metrics, which will be evaluated during train and validation phase
            (should work on numpy arrays)
        lr_scheduler_cls : Any
            learning rate schedule class: must implement step() method
        lr_scheduler_params : dict
            keyword arguments passed to lr scheduler during construction
        gpu_ids : list
            list containing ids of GPUs to use; if empty: use cpu instead
        save_freq : int
            integer specifying how often to save the current model's state.
            State is saved every state_freq epochs
        optim_fn : function
            creates a dictionary containing all necessary optimizers
        logging_type : str or callable
            the type of logging. If string: it must be one of
            ["visdom", "tensorboardx"]
            If callable: it must be a logging handler class
        logging_kwargs : dict
            dictionary containing all logging keyword arguments
        logging_callback_cls : class
            the callback class to create and register for logging
        logging_frequencies : int or dict
            specifies how often to log for each key.
            If int: integer will be applied to all valid keys
            if dict: should contain a frequency per valid key. Missing keys
                will be filled with a frequency of 1 (log every time)
            None is equal to empty dict here.
        logging_reduce_types : str of FunctionType or dict
            if str:
                specifies the reduction type to use. Valid types are
                'last' | 'first' | 'mean' | 'median' | 'max' | 'min'.
                The given type will be mapped to all valid keys.
            if FunctionType:
                specifies the actual reduction function. Will be applied
                for all keys.
            if dict: should contain pairs of valid logging keys and either
                str or FunctionType. Specifies the logging value per key.
                Missing keys will be filles with a default value of 'last'.
                Valid types for strings are
                'last' | 'first' | 'mean' | 'median' | 'max' | 'min'.
        fold : int
            current cross validation fold (0 per default)
        callbacks : list
            initial callbacks to register
        start_epoch : int
            epoch to start training at
        metric_keys : dict
            dict specifying which batch_dict entry to use for which metric
            as target; default: None, which will result in key "label"
            for all metrics
        convert_batch_to_npy_fn : type, optional
            function converting a batch-tensor to numpy, per default this
            is a function, which detaches the tensor, moves it to cpu and
            then calls ``.numpy()`` on it
        mixed_precision : bool
            whether to use mixed precision or not (False per default)
        mixed_precision_kwargs : dict
            additional keyword arguments for mixed precision
            from apex.amp.frontend:
                opt_level : str
                    Pure or mixed precision optimization level. Accepted
                    values are "O0", "O1", "O2", and "O3":
                        O0:  Pure FP32 training.
                        O1:  Insert automatic casts around Pytorch
                            functions and Tensor methods.
                        O2:  FP16 training with FP32 batchnorm and FP32
                            master weights
                        O3:  Pure FP16 training.

                cast_model_type : :class:`torch.dtype`
                    Optional property override for model dtype;
                    default: None
                patch_torch_functions : bool
                    Optional property override.
                keep_batchnorm_fp32 : bool or str
                    Optional property override.  If passed as a string,
                    must be the string "True" or "False".
                master_weights : bool
                    Optional property override; whether to create master
                    weights or not
                loss_scale : float or str
                    Optional property override.  If passed as a string,
                    must be a string representing a number, e.g., "128.0",
                    or the string "dynamic".
                cast_model_outputs : :class:`torch.dtype`
                    Option to ensure that the outputs of your model(s)
                    are always cast to a particular type regardless
                    of ``opt_level``.
                num_losses : int
                    Option to tell Amp in advance how many losses/backward
                    passes you plan to use.  When used in conjunction with
                    the ``loss_id`` argument to ``amp.scale_loss``, enables
                    Amp to use a different loss scale per loss/backward
                    pass, which can improve stability. See
                    "Multiple models/optimizers/losses" under
                    "Advanced Amp Usage" for examples.  If ``num_losses``
                    is left to 1, Amp will still support multiple
                    losses/backward passes, but use a single global
                    loss scale for all of them; default: 1
                verbosity : int
                    Set to 0 to suppress Amp-related output; default: 1
        val_freq : int
            validation frequency specifying how often to validate the
            trained model (a value of 1 denotes validating every epoch,
            a value of 2 denotes validating every second epoch etc.);
            defaults to 1
        **kwargs :
            additional keyword arguments

        """

        if callbacks is None:
            callbacks = []
        if logging_kwargs is None:
            logging_kwargs = {}
        if gpu_ids is None:
            gpu_ids = []
        if lr_scheduler_params is None:
            lr_scheduler_params = {}
        if metrics is None:
            metrics = {}
        if optimizer_params is None:
            optimizer_params = {}

        super().__init__(network=network,
                         save_path=save_path,
                         losses=losses,
                         optimizer_cls=optimizer_cls,
                         optimizer_params=optimizer_params,
                         metrics=metrics,
                         lr_scheduler_cls=lr_scheduler_cls,
                         lr_scheduler_params=lr_scheduler_params,
                         gpu_ids=gpu_ids,
                         save_freq=save_freq,
                         optim_fn=optim_fn,
                         key_mapping=key_mapping,
                         logging_type=logging_type,
                         logging_kwargs=logging_kwargs,
                         logging_callback_cls=logging_callback_cls,
                         logging_frequencies=logging_frequencies,
                         logging_reduce_types=logging_reduce_types,
                         fold=fold,
                         callbacks=callbacks,
                         start_epoch=start_epoch,
                         metric_keys=metric_keys,
                         convert_batch_to_npy_fn=convert_batch_to_npy_fn,
                         val_freq=val_freq,
                         **kwargs
                         )

        self._setup(network, optim_fn, optimizer_cls, optimizer_params,
                    lr_scheduler_cls, lr_scheduler_params, gpu_ids,
                    key_mapping, convert_batch_to_npy_fn,
                    mixed_precision, mixed_precision_kwargs, callbacks)

        for key, val in kwargs.items():
            setattr(self, key, val)

    def _setup(self, network, optim_fn, optimizer_cls, optimizer_params,
               lr_scheduler_cls, lr_scheduler_params, gpu_ids,
               key_mapping, convert_batch_to_npy_fn, mixed_precision,
               mixed_precision_kwargs, callbacks):
        """
        Defines the Trainers Setup

        Parameters
        ----------
        network : :class:`AbstractPyTorchNetwork`
            the network to train
        optim_fn : function
            creates a dictionary containing all necessary optimizers
        optimizer_cls : subclass of torch.optim.Optimizer
            optimizer class implementing the optimization algorithm of
            choice
        optimizer_params : dict
        lr_scheduler_cls : Any
            learning rate schedule class: must implement step() method
        lr_scheduler_params : dict
            keyword arguments passed to lr scheduler during construction
        gpu_ids : list
            list containing ids of GPUs to use; if empty: use cpu instead
        convert_batch_to_npy_fn : type
            function converting a batch-tensor to numpy
        mixed_precision : bool
            whether to use mixed precision or not (False per default)
        mixed_precision_kwargs : dict
            additional keyword arguments for mixed precision
        callbacks : list
            initial callbacks to register

        """

        self.optimizers = optim_fn(network, optimizer_cls,
                                   **optimizer_params)

        super()._setup(network, lr_scheduler_cls, lr_scheduler_params,
                       gpu_ids, key_mapping, convert_batch_to_npy_fn,
                       network.prepare_batch, callbacks)

        # Load latest epoch file if available
        if os.path.isdir(self.save_path):
            latest_state_path, latest_epoch = self._search_for_prev_state(
                self.save_path)

            if latest_state_path is not None:

                # if pth file does not exist, load pt file instead
                if not os.path.isfile(latest_state_path):
                    latest_state_path = latest_state_path[:-1]

                logger.info("Attempting to load state from previous \
                            training from %s" % latest_state_path)
                try:
                    self.update_state(latest_state_path)
                except KeyError:
                    logger.warning("Previous State could not be loaded, \
                                although it exists.Training will be \
                                restarted")

                self.start_epoch = latest_epoch

        if gpu_ids and torch.cuda.is_available():
            self.use_gpu = True
            if (len(gpu_ids) > 1) and (torch.cuda.device_count() > 1):
                # use GPU 0 as default input GPU
                self.input_device = torch.device("cuda:%d" % gpu_ids[0])

                # Train on multiple GPUs and use GPU 0 as output device
                self.module = DataParallelPyTorchNetwork(self.module.to(
                    self.input_device),
                    device_ids=gpu_ids,
                    output_device=gpu_ids[1])

                # use GPU 1 as default output GPU for balanced GPU usage
                self.output_device = torch.device("cuda:%d" % gpu_ids[1])
            else:
                # use the only available GPU as input device
                self.input_device = torch.device("cuda:%d" % gpu_ids[0])
                self.module = self.module.to(self.input_device)

                # use GPU 0 as output device as output device
                self.output_device = torch.device("cuda:%d" % gpu_ids[0])
        else:
            self.use_gpu = False
            self.input_device = torch.device("cpu")
            self.output_device = torch.device("cpu")
            self.module = self.module.to(self.input_device)

        self._prepare_batch = partial(
            self._prepare_batch, input_device=self.input_device,
            output_device=self.output_device)

        try:
            # use apex for mixed precision if installed
            from apex import amp

            # extract optimizers and corresponding keys
            # (in case dict is not ordered)
            _optim_keys = list(self.optimizers.keys())
            _optims = list(self.optimizers[k] for k in _optim_keys)

            # wrap model and register optimizers for mixed precision
            self.module, _optims = amp.initialize(self.module, _optims,
                                                  mixed_precision,
                                                  **mixed_precision_kwargs)
            for k, v in zip(_optim_keys, _optims):
                self.optimizers[k] = v

        except (ImportError, RuntimeError) as e:
            warnings.warn(
                "Either APEX can't be imported correctly or a value "
                "missmatch occured. Switching to default FP32 "
                "training insted. The following Exception occured:"
                "\n%s" %
                str(e))

<<<<<<< HEAD
    def _at_training_end(self):
=======
    def _at_training_begin(self, *args, **kwargs):
        """
        Defines the behaviour at beginnig of the training

        Parameters
        ----------
        *args :
            positional arguments
        **kwargs :
            keyword arguments

        """
        for cbck in self._callbacks:
            self._update_state(cbck.at_training_begin(self, *args, **kwargs))

        self.save_state(os.path.join(self.save_path, "checkpoint_epoch_%d"
                                     % self.start_epoch), self.start_epoch)

    def _at_training_end(self, *args, **kwargs):
>>>>>>> b491b62a
        """
        Defines Behaviour at end of training: Loads best model if
        available

        Returns
        -------
        :class:`AbstractPyTorchNetwork`
            best network

        """
        if os.path.isfile(os.path.join(self.save_path,
                                       'checkpoint_best.pt')):

            # load best model and return it
            self.update_state(os.path.join(self.save_path,
                                           'checkpoint_best.pt'))

        return super()._at_training_end(*args, **kwargs)

    def _at_epoch_end(self, metrics_val, val_score_key, epoch, is_best,
                      **kwargs):
        """
        Defines behaviour at beginning of each epoch:
        Executes all callbacks's `at_epoch_end` method and saves current
        state if necessary

        Parameters
        ----------
        metrics_val : dict
            validation metrics
        val_score_key : str
            validation score key
        epoch : int
            current epoch
        num_epochs : int
            total number of epochs
        is_best : bool
            whether current model is best one so far
        **kwargs :
            keyword arguments

        """

        for cb in self._callbacks:
            self._update_state(
                cb.at_epoch_end(
                    self,
                    val_metrics=metrics_val,
                    val_score_key=val_score_key,
                    curr_epoch=epoch))

        if epoch % self.save_freq == 0:
            self.save_state(os.path.join(self.save_path,
                                         "checkpoint_epoch_%d.pt" % epoch),
                            epoch)

        if is_best:
            self.save_state(os.path.join(self.save_path,
                                         "checkpoint_best.pt"),
                            epoch)

    def _train_single_epoch(self, batchgen: MultiThreadedAugmenter, epoch,
                            verbose=False):
        """
        Trains the network a single epoch

        Parameters
        ----------
        batchgen : MultiThreadedAugmenter
            Generator yielding the training batches
        epoch : int
            current epoch

        """

        self.module.train()

        return super()._train_single_epoch(batchgen, epoch,
                                           verbose=verbose)

    def predict_data_mgr(self, datamgr, batchsize=None, metrics=None,
                         metric_keys=None, verbose=False, **kwargs):
        """
        Defines a routine to predict data obtained from a batchgenerator

        Parameters
        ----------
        datamgr : :class:`BaseDataManager`
            Manager producing a generator holding the batches
        batchsize : int
            Artificial batchsize (sampling will be done with batchsize
            1 and sampled data will be stacked to match the artificial
            batchsize)(default: None)
        metrics : dict
            the metrics to calculate
        metric_keys : dict
            the ``batch_dict`` items to use for metric calculation
        verbose : bool
            whether to show a progress-bar or not, default: False
        **kwargs :
            additional keyword arguments

        Returns
        -------
        dict
            predictions
        dict
            calculated metrics

        """
        self.module.eval()

        if metrics is None:
            metrics = {}

        return super().predict_data_mgr(datamgr, batchsize, metrics,
                                        metric_keys, verbose, **kwargs)

    def save_state(self, file_name, epoch, **kwargs):
        """
        saves the current state via :func:`delira.io.torch.save_checkpoint`

        Parameters
        ----------
        file_name : str
            filename to save the state to
        epoch : int
            current epoch (will be saved for mapping back)
        **kwargs :
            keyword arguments

        """
        if not (file_name.endswith(".pth") or file_name.endswith(".pt")):
            file_name = file_name + ".pt"
        save_checkpoint_torch(file_name, self.module, self.optimizers, epoch,
                              **kwargs)

    @staticmethod
    def load_state(file_name, **kwargs):
        """
        Loads the new state from file via
        :func:`delira.io.torch.load_checkpoint`

        Parameters
        ----------
        file_name : str
            the file to load the state from
        **kwargs : keyword arguments

        Returns
        -------
        dict
            new state

        """

        if not (file_name.endswith(".pth") or file_name.endswith(".pt")):
            file_name = file_name + ".pt"

        return load_checkpoint_torch(file_name, **kwargs)

    def _update_state(self, new_state):
        """
        Update the state from a given new state

        Parameters
        ----------
        new_state : dict
            new state to update internal state from

        Returns
        -------
        :class:`PyTorchNetworkTrainer`
            the trainer with a modified state

        """

        if "model" in new_state:
            self.module.load_state_dict(new_state.pop("model"))

        if "optimizer" in new_state and new_state["optimizer"]:
            optim_state = new_state.pop("optimizer")
            for key in self.optimizers.keys():
                self.optimizers[key].load_state_dict(
                    optim_state[key])

        if "epoch" in new_state:
            self.start_epoch = new_state.pop("epoch")

        return super()._update_state(new_state)

    @staticmethod
    def _search_for_prev_state(path, extensions=None):
        """
        Helper function to search in a given path for previous epoch states
        (indicated by extensions)

        Parameters
        ----------
        path : str
            the path to search in
        extensions : list
            list of strings containing valid file extensions for checkpoint
            files

        Returns
        -------
        str
            the file containing the latest checkpoint (if available)
        None
            if no latst checkpoint was found
        int
            the latest epoch (1 if no checkpoint was found)

        """
        if extensions is None:
            extensions = [".pt", ".pth"]
        return BaseNetworkTrainer._search_for_prev_state(path, extensions)<|MERGE_RESOLUTION|>--- conflicted
+++ resolved
@@ -363,29 +363,7 @@
                 "\n%s" %
                 str(e))
 
-<<<<<<< HEAD
     def _at_training_end(self):
-=======
-    def _at_training_begin(self, *args, **kwargs):
-        """
-        Defines the behaviour at beginnig of the training
-
-        Parameters
-        ----------
-        *args :
-            positional arguments
-        **kwargs :
-            keyword arguments
-
-        """
-        for cbck in self._callbacks:
-            self._update_state(cbck.at_training_begin(self, *args, **kwargs))
-
-        self.save_state(os.path.join(self.save_path, "checkpoint_epoch_%d"
-                                     % self.start_epoch), self.start_epoch)
-
-    def _at_training_end(self, *args, **kwargs):
->>>>>>> b491b62a
         """
         Defines Behaviour at end of training: Loads best model if
         available
