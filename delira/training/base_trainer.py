--- conflicted
+++ resolved
@@ -13,14 +13,10 @@
 from tqdm import tqdm
 from delira.logging import LoggingContext, log
 
-<<<<<<< HEAD
-from delira.logging import TrixiHandler
-=======
 from .callbacks import AbstractCallback
 from .predictor import Predictor
 from ..data_loading.data_manager import Augmenter
 from ..models import AbstractNetwork
->>>>>>> 0a3481eb
 
 logger = logging.getLogger(__name__)
 
@@ -808,17 +804,10 @@
                 int(x.rsplit("_", 1)[-1].rsplit(".", 1)[0])
                 for x in files])
 
-<<<<<<< HEAD
-            latest_state_path = [x for x in files
-                                 if x.startswith("checkpoint_epoch_%d"
-                                                 % latest_epoch)][0]
-
-=======
             latest_state_filename = [x for x in files
                                      if x.startswith("checkpoint_epoch_%d"
                                                      % latest_epoch)][0]
             latest_state_path = os.path.join(path, latest_state_filename)
->>>>>>> 0a3481eb
             return latest_state_path, latest_epoch
 
         return None, 1