import logging
import os
import pickle
import typing

import numpy as np
from tqdm import tqdm
from delira.logging import LoggingContext, log

from .callbacks import AbstractCallback
from .predictor import Predictor
from ..data_loading.data_manager import Augmenter
from ..models import AbstractNetwork

logger = logging.getLogger(__name__)


class BaseNetworkTrainer(Predictor):
    """
    Defines a Base API and basic functions for Network Trainers

    See Also
    --------
    :class:`PyTorchNetworkTrainer`
    :class:`TfNetworkTrainer`

    """

    __KEYS_TO_GUARD = ["use_gpu",
                       "input_device",
                       "output_device",
                       "_callbacks"]

    def __init__(self,
                 network: AbstractNetwork,
                 save_path: str,
                 losses: dict,
                 optimizer_cls: type,
                 optimizer_params: dict,
                 train_metrics: dict,
                 val_metrics: dict,
                 lr_scheduler_cls: type,
                 lr_scheduler_params: dict,
                 gpu_ids: typing.List[int],
                 save_freq: int,
                 optim_fn,
                 key_mapping: dict,
                 logging_type: str,
                 logging_kwargs: dict,
                 fold: int,
                 callbacks: typing.List[AbstractCallback],
                 start_epoch=1,
                 metric_keys=None,
                 convert_batch_to_npy_fn=lambda x: x,
                 val_freq=1,
                 **kwargs
                 ):
        """

        Parameters
        ----------
        network : :class:`AbstractTfNetwork`
            the network to train
        save_path : str
            path to save networks to
        losses : dict
            dictionary containing the training losses
        optimizer_cls : subclass of tf.train.Optimizer
            optimizer class implementing the optimization algorithm of choice
        optimizer_params : dict
            keyword arguments passed to optimizer during construction
        train_metrics : dict, optional
            metrics, which will be evaluated during train phase
            (should work on numpy arrays)
        val_metrics : dict, optional
            metrics, which will be evaluated during test phase
            (should work on numpy arrays)
        lr_scheduler_cls : Any
            learning rate schedule class: must implement step() method
        lr_scheduler_params : dict
            keyword arguments passed to lr scheduler during construction
        gpu_ids : list
            list containing ids of GPUs to use; if empty: use cpu instead
        save_freq : int
            integer specifying how often to save the current model's state.
            State is saved every state_freq epochs
        optim_fn : function
            creates a dictionary containing all necessary optimizers
        key_mapping : dict
            a dictionary containing the mapping from the ``data_dict`` to
            the actual model's inputs.
            E.g. if a model accepts one input named 'x' and the data_dict
            contains one entry named 'data' this argument would have to
            be ``{'x': 'data'}``
        logging_type : str or callable
            the type of logging. If string: it must be one of
            ["visdom", "tensorboardx"]
            If callable: it must be a logging handler class
        logging_kwargs : dict
            dictionary containing all logging keyword arguments
        fold : int
            current cross validation fold (0 per default)
        callbacks : list
            initial callbacks to register
        start_epoch : int
            epoch to start training at
        metric_keys : dict
            the batch_dict keys to use for each metric to calculate.
            Should contain a value for each key in ``metrics``.
            If no values are given for a key, per default ``pred`` and
            ``label`` will be used for metric calculation
        convert_batch_to_npy_fn : type, optional
            function converting a batch-tensor to numpy, per default this is
            the identity function
        val_freq : int
            validation frequency specifying how often to validate the trained
            model (a value of 1 denotes validating every epoch,
            a value of 2 denotes validating every second epoch etc.);
            defaults to 1
        **kwargs :
            Additional keyword arguments

        """

        # explicity not call self._setup here to reuse the __init__ of
        # abstract class. self._setup has to be called in subclass

        # check argument types
        assert isinstance(network, AbstractNetwork)
        assert isinstance(save_path, str)
        assert isinstance(losses, dict)
        assert isinstance(optimizer_params, dict)
        assert isinstance(train_metrics, dict)
        assert isinstance(val_metrics, dict)
        assert isinstance(lr_scheduler_params, dict)
        assert isinstance(gpu_ids, list)

        if os.path.isdir(save_path):
            logger.warning(
                "Save Path already exists. Saved Models may be overwritten")
        else:
            os.makedirs(save_path)

        self._callbacks = []
        self._fold = fold
        self.start_epoch = start_epoch
        self.save_path = save_path
        self.losses = losses
        self.train_metrics = train_metrics
        self.val_metrics = val_metrics
        self.stop_training = False
        self.save_freq = save_freq
        self.metric_keys = metric_keys
        self._logger_name = None

        for cbck in callbacks:
            self.register_callback(cbck)

        self._reinitialize_logging(logging_type, logging_kwargs)
        self._tqdm_desc = "Validate"
        self.val_freq = val_freq

    def _setup(self, network, lr_scheduler_cls, lr_scheduler_params, gpu_ids,
               key_mapping, convert_batch_to_npy_fn, prepare_batch_fn):

        super()._setup(network, key_mapping, convert_batch_to_npy_fn,
                       prepare_batch_fn)

        self.closure_fn = network.closure

        # optimizers must exist before calling _setup()
        if lr_scheduler_cls is not None:
            for key, optim in self.optimizers.items():
                if not issubclass(lr_scheduler_cls, AbstractCallback):
                    logger.warning("lr_scheduler_cls is not a callback.")
                self.register_callback(lr_scheduler_cls(optim,
                                                        **lr_scheduler_params))

        if gpu_ids:
            self.use_gpu = True
        else:
            self.use_gpu = False

    def _at_training_begin(self, *args, **kwargs):
        """
        Defines the behaviour at beginnig of the training

        Parameters
        ----------
        *args :
            positional arguments
        **kwargs :
            keyword arguments

        Raises
        ------
        NotImplementedError
            If not overwritten by subclass

        """
        self.save_state(os.path.join(self.save_path, "checkpoint_epoch_0"))

    def _at_training_end(self, *args, **kwargs):
        """
        Defines the behaviour at the end of the training

        Parameters
        ----------
        *args :
            positional arguments
        **kwargs :
            keyword arguments

        Raises
        ------
        NotImplementedError
            If not overwritten by subclass

        """
        return self.module

    def _at_epoch_begin(self, metrics_val, val_score_key, epoch, num_epochs,
                        **kwargs):
        """
        Defines behaviour at beginning of each epoch: Executes all callbacks's
        `at_epoch_begin` method

        Parameters
        ----------
        metrics_val : dict
            validation metrics
        val_score_key : str
            validation score key
        epoch : int
            current epoch
        num_epochs : int
            total number of epochs
        **kwargs :
            keyword arguments

        """

        # execute all callbacks
        for cb in self._callbacks:
            self._update_state(cb.at_epoch_begin(self, val_metrics=metrics_val,
                                                 val_score_key=val_score_key,
                                                 curr_epoch=epoch))

    def _at_epoch_end(self, metrics_val, val_score_key, epoch, is_best,
                      **kwargs):
        """
        Defines behaviour at beginning of each epoch: Executes all callbacks's
        `at_epoch_end` method and saves current state if necessary

        Parameters
        ----------
        metrics_val : dict
            validation metrics
        val_score_key : str
            validation score key
        epoch : int
            current epoch
        num_epochs : int
            total number of epochs
        **kwargs :
            keyword arguments

        """

        for cb in self._callbacks:
            self._update_state(cb.at_epoch_end(self, val_metrics=metrics_val,
                                               val_score_key=val_score_key,
                                               curr_epoch=epoch))

        if epoch % self.save_freq == 0:
            self.save_state(os.path.join(self.save_path,
                                         "checkpoint_epoch_%d" % epoch))

        if is_best:
            self.save_state(os.path.join(self.save_path,
                                         "checkpoint_best"))

    def _train_single_epoch(self, batchgen: Augmenter, epoch,
                            verbose=False):
        """
        Trains the network a single epoch

        Parameters
        ----------
        batchgen : :class:`Augmenter`
            Generator yielding the training batches
        epoch : int
            current epoch

        """

        metrics, losses = [], []

        n_batches = batchgen.num_batches
        if verbose:
            iterable = tqdm(
                enumerate(batchgen),
                unit=' batch',
                total=n_batches,
                desc='Epoch %d' %
                     epoch)
        else:
            iterable = enumerate(batchgen)

        for batch_nr, batch in iterable:

            data_dict = self._prepare_batch(batch)

            _metrics, _losses, _ = self.closure_fn(self.module, data_dict,
                                                   optimizers=self.optimizers,
                                                   losses=self.losses,
                                                   metrics=self.train_metrics,
                                                   fold=self.fold,
                                                   batch_nr=batch_nr)
            metrics.append(_metrics)
            losses.append(_losses)

        batchgen._finish()

        total_losses, total_metrics = {}, {}

        for _metrics in metrics:
            for key, val in _metrics.items():
                if key in total_metrics:
                    total_metrics[key].append(val)
                else:
                    total_metrics[key] = [val]

        for _losses in losses:
            for key, val in _losses.items():
                if key in total_losses:
                    total_losses[key].append(val)
                else:
                    total_losses[key] = [val]

        return total_metrics, total_losses

    def train(self, num_epochs, datamgr_train, datamgr_valid=None,
              val_score_key=None, val_score_mode='highest', reduce_mode='mean',
              verbose=True):
        """
        Defines a routine to train a specified number of epochs

        Parameters
        ----------
        num_epochs : int
            number of epochs to train
        datamgr_train : DataManager
            the datamanager holding the train data
        datamgr_valid : DataManager
            the datamanager holding the validation data (default: None)
        val_score_key : str
            the key specifying which metric to use for validation
            (default: None)
        val_score_mode : str
            key specifying what kind of validation score is best
        reduce_mode : str
            'mean','sum','first_only'
        verbose : bool
            whether to show progress bars or not

        Raises
        ------
        NotImplementedError
            If not overwritten by subclass

        """
        self._at_training_begin()

        if val_score_mode == 'highest':
            best_val_score = 0
        elif val_score_mode == 'lowest':
            best_val_score = float('inf')
        else:
            best_val_score = None

        is_best = False
        new_val_score = best_val_score

        if reduce_mode == 'mean':
            def reduce_fn(batch):
                return np.mean(batch)
        elif reduce_mode == 'sum':
            def reduce_fn(batch):
                return np.sum(batch)
        elif reduce_mode == 'first_only':
            def reduce_fn(batch):
                return batch[0]
        elif reduce_mode == 'last_only':
            def reduce_fn(batch):
                return batch[-1]
        else:
            raise ValueError("No valid reduce mode given")

        metrics_val = {}

        val_metric_fns = {}

        for k, v in self.val_metrics.items():
            if not k.startswith("val_"):
                k = "val_" + k

            val_metric_fns[k] = v

        if self.metric_keys is None:
            val_metric_keys = None

        else:
            val_metric_keys = {}
            for k, v in self.metric_keys.items():
                if not k.startswith("val_"):
                    k = "val_" + k

                val_metric_keys[k] = v

        with LoggingContext(self._logger_name):

            for epoch in range(self.start_epoch, num_epochs + 1):

                self._at_epoch_begin(metrics_val, val_score_key, epoch,
                                     num_epochs)

                batch_gen_train = datamgr_train.get_batchgen(seed=epoch)

                # train single network epoch
                train_metrics, train_losses = self._train_single_epoch(
                    batch_gen_train, epoch, verbose=verbose)

                total_metrics = {
                    **train_metrics,
                    **train_losses}

                # validate network
                if datamgr_valid is not None and (epoch % self.val_freq == 0):
                    # next must be called here because self.predict_data_mgr
                    # returns a generator (of size 1) and we want to get the
                    # first (and only) item
                    val_metrics = next(
                        self.predict_data_mgr_cache_metrics_only(
                            datamgr_valid, datamgr_valid.batch_size,
                            metrics=val_metric_fns,
                            metric_keys=val_metric_keys,
                            verbose=verbose))

<<<<<<< HEAD
                    total_metrics.update(val_metrics)
=======
            _, total_metrics = self._convert_to_npy_fn(**total_metrics)

            for k, v in total_metrics.items():
                total_metrics[k] = reduce_fn(v)
>>>>>>> 299b7ac8

                for k, v in total_metrics.items():
                    total_metrics[k] = reduce_fn(v)

                # check if metric became better
                if val_score_key is not None:
                    if val_score_key not in total_metrics:
                        if "val_" + val_score_key not in total_metrics:
                            logger.warning(
                                "val_score_key '%s' not a valid key for \
                                        validation metrics" %
                                str(val_score_key))

                            new_val_score = best_val_score

                        else:
                            new_val_score = \
                                total_metrics["val_" + val_score_key]
                            val_score_key = "val_" + val_score_key
                    else:
                        new_val_score = total_metrics.get(val_score_key)

                if new_val_score != best_val_score:
                    is_best = self._is_better_val_scores(
                        best_val_score, new_val_score, val_score_mode)

                    # set best_val_score to new_val_score if is_best
                    if is_best:
                        best_val_score = new_val_score

                    if is_best and verbose:
                        logging.info("New Best Value at Epoch %03d : %03.3f" %
                                     (epoch, best_val_score))

                # log metrics and loss values
                for key, val in total_metrics.items():
                    log({"value": {"scalar_value": val, "tag": key
                                   }})

                self._at_epoch_end(total_metrics, val_score_key, epoch,
                                   is_best)

                is_best = False

                # stop training (might be caused by early stopping)
                if self.stop_training:
                    break

        return self._at_training_end()

    @property
    def fold(self):
        """
        Get current fold

        Returns
        -------
        int
            current fold

        """
        return self._fold

    @fold.setter
    def fold(self, fold):
        """
        Set the current fold

        Parameters
        ----------
        fold : int
            new fold

        Raises
        ------
        ValueError
            if `fold` is not covertable to :obj:`int`

        """
        try:
            self._fold = int(fold)

        except ValueError as e:
            logger.error(e)
            raise e

    def register_callback(self, callback: AbstractCallback):
        """
        Register Callback to Trainer

        Parameters
        ----------
        callback : :class:`AbstractCallback`
            the callback to register

        Raises
        ------
        AssertionError
            `callback` is not an instance of :class:`AbstractCallback` and has
            not both methods ['at_epoch_begin', 'at_epoch_end']

        """
        assertion_str = "Given callback is not valid; Must be instance of " \
                        "AbstractCallback or provide functions " \
                        "'at_epoch_begin' and 'at_epoch_end'"
        instance_check = isinstance(callback, AbstractCallback)
        attr_check_begin = hasattr(callback, "at_epoch_begin")
        attr_check_end = hasattr(callback, "at_epoch_end")
        attr_check_both = attr_check_begin and attr_check_end

        assert instance_check or attr_check_both, assertion_str

        self._callbacks.append(callback)

    def save_state(self, file_name, *args, **kwargs):
        """
        saves the current state

        Parameters
        ----------
        file_name : str
            filename to save the state to
        *args :
            positional arguments
        **kwargs :
            keyword arguments

        """
        with open(file_name, "wb") as f:
            pickle.dump(vars(self), f, *args, **kwargs)

    @staticmethod
    def load_state(file_name, *args, **kwargs):
        """
        Loads the new state from file

        Parameters
        ----------
        file_name : str
            the file to load the state from
        *args :
            positional arguments
        **kwargs : keyword arguments

        Returns
        -------
        dict
            new state

        """
        with open(file_name, "rb") as f:
            new_state = pickle.load(f, *args, **kwargs)

        return new_state

    def _update_state(self, new_state):
        """
        Update the state from a given new state

        Parameters
        ----------
        new_state : dict
            new state to update internal state from

        Returns
        -------
        :class:`BaseNetworkTrainer`
            the trainer with a modified state

        """
        for key, val in new_state.items():
            if key.startswith("__") and key.endswith("__"):
                continue

            try:
                setattr(self, key, val)

            except PermissionError:
                logger.error("Trying to overwrite attribute %s of "
                             "NetworkTrainer, which is not allowed!" % key)

        return self

    def update_state(self, file_name, *args, **kwargs):
        """
        Update internal state from a loaded state

        Parameters
        ----------
        file_name : str
            file containing the new state to load
        *args :
            positional arguments
        **kwargs :
            keyword arguments

        Returns
        -------
        :class:`BaseNetworkTrainer`
            the trainer with a modified state

        """
        self._update_state(self.load_state(file_name, *args, **kwargs))

    @staticmethod
    def _is_better_val_scores(old_val_score, new_val_score,
                              mode='highest'):
        """
        Check whether the new val score is better than the old one
        with respect to the optimization goal

        Parameters
        ----------
        old_val_score :
            old validation score
        new_val_score :
            new validation score
        mode: str
            String to specify whether a higher or lower validation score is
            optimal; must be in ['highest', 'lowest']

        Returns
        -------
        bool
            True if new score is better, False otherwise
        """

        assert mode in ['highest', 'lowest'], "Invalid Comparison Mode"

        if mode == 'highest':
            return new_val_score > old_val_score
        elif mode == 'lowest':
            return new_val_score < old_val_score

    @property
    def name(self):
        return os.path.basename(os.path.dirname(os.path.dirname(
            os.path.dirname(self.save_path))))

    def _reinitialize_logging(self, logging_type, logging_kwargs: dict):
        from delira.logging import TensorboardBackend, VisdomBackend, \
            BaseBackend, make_logger, register_logger, unregister_logger, \
            get_available_loggers

        for logger_name in get_available_loggers():
            if logger_name.startswith(self.name):
                unregister_logger(logger_name)

        if isinstance(logging_type, str):
            if logging_type.lower() == "visdom":
                backend_cls = VisdomBackend

            elif logging_type.lower() == "tensorboardx":
                backend_cls = TensorboardBackend

            else:
                raise ValueError("Invalid Logging Type")

        elif issubclass(logging_type, BaseBackend):
            backend_cls = logging_type

        else:
            raise ValueError("Invalid logging_type passed")

        _logging_kwargs = {}

        if backend_cls == VisdomBackend:
            _logging_kwargs.update({"exp_name": "main",
                                    "level": 0})
        elif backend_cls == TensorboardBackend:
            _logging_kwargs.update(
                {
                    "logdir":
                        os.path.join(os.path.basename(
                            os.path.basename(self.save_path)),
                            "logs", "run_%02d" % self.fold),
                    "level": 0})

        _logging_kwargs.update(logging_kwargs)

        if "exp_name" in _logging_kwargs.keys():
            _logging_kwargs["exp_name"] = _logging_kwargs["exp_name"] + \
                "_%02d" % self.fold

        # remove prior Trixihandlers and reinitialize it with given logging
        # type
        # This facilitates visualization of multiple splits/fold inside one
        # tensorboard-instance by means of
        # different tf.Summary.FileWriters()

        level = _logging_kwargs.pop("level")

        logger = make_logger(backend_cls(_logging_kwargs),
                             level=level)

        logger_name = self.name + "_run_%02d" % self.fold
        register_logger(logger, logger_name)

        self._logger_name = logger_name

    @staticmethod
    def _search_for_prev_state(path, extensions=None):
        """
        Helper function to search in a given path for previous epoch states
        (indicated by extensions)

        Parameters
        ----------
        path : str
            the path to search in
        extensions : list
            list of strings containing valid file extensions for checkpoint
            files

        Returns
        -------
        str
            the file containing the latest checkpoint (if available)
        None
            if no latst checkpoint was found
        int
            the latest epoch (1 if no checkpoint was found)

        """
        if extensions is None:
            extensions = []
        files = []
        for file in os.listdir(path):
            for ext in extensions:
                if not ext.startswith("."):
                    ext = "." + ext

                if not file.endswith(ext):
                    continue

                if not file.startswith("checkpoint"):
                    continue

                if file.endswith("_best" + ext):
                    continue

                files.append(file)
                break

        if files:
            latest_epoch = max([
                int(x.rsplit("_", 1)[-1].rsplit(".", 1)[0])
                for x in files])

            latest_state_filename = [x for x in files
                                     if x.startswith("checkpoint_epoch_%d"
                                                     % latest_epoch)][0]
            latest_state_path = os.path.join(path, latest_state_filename)
            return latest_state_path, latest_epoch

        return None, 1<|MERGE_RESOLUTION|>--- conflicted
+++ resolved
@@ -447,14 +447,9 @@
                             metric_keys=val_metric_keys,
                             verbose=verbose))
 
-<<<<<<< HEAD
+
                     total_metrics.update(val_metrics)
-=======
-            _, total_metrics = self._convert_to_npy_fn(**total_metrics)
-
-            for k, v in total_metrics.items():
-                total_metrics[k] = reduce_fn(v)
->>>>>>> 299b7ac8
+                _, total_metrics = self._convert_to_npy_fn(**total_metrics)
 
                 for k, v in total_metrics.items():
                     total_metrics[k] = reduce_fn(v)
@@ -489,19 +484,19 @@
                         logging.info("New Best Value at Epoch %03d : %03.3f" %
                                      (epoch, best_val_score))
 
-                # log metrics and loss values
-                for key, val in total_metrics.items():
-                    log({"value": {"scalar_value": val, "tag": key
-                                   }})
-
-                self._at_epoch_end(total_metrics, val_score_key, epoch,
-                                   is_best)
-
-                is_best = False
-
-                # stop training (might be caused by early stopping)
-                if self.stop_training:
-                    break
+                    # log metrics and loss values
+                    for key, val in total_metrics.items():
+                        log({"value": {"scalar_value": val, "tag": key
+                                       }})
+
+                    self._at_epoch_end(total_metrics, val_score_key, epoch,
+                                       is_best)
+
+                    is_best = False
+
+                    # stop training (might be caused by early stopping)
+                    if self.stop_training:
+                        break
 
         return self._at_training_end()
 
