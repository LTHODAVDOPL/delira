--- conflicted
+++ resolved
@@ -3,6 +3,7 @@
 
 import numpy as np
 from batchgenerators.dataloading import MultiThreadedAugmenter
+import tensorflow as tf
 
 from .callbacks import AbstractCallback
 from functools import partial
@@ -607,8 +608,6 @@
         -------
 
         """
-<<<<<<< HEAD
-=======
         return tf_load_checkpoint(file_name, self.module)
 
 
@@ -910,5 +909,4 @@
         -------
 
         """
->>>>>>> 474c4d2f
         return tf_eager_load_checkpoint(file_name, self.module, self.optimizers)