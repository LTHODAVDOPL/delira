--- conflicted
+++ resolved
@@ -1,15 +1,10 @@
-<<<<<<< HEAD
+
 from .parameters import Parameters
 from .experiment import BaseExperiment
 from .base_trainer import BaseNetworkTrainer
 from .predictor import Predictor
 
-=======
->>>>>>> 5db9a653
 from delira import get_backends
-from .abstract_trainer import AbstractNetworkTrainer
-from .experiment import AbstractExperiment
-from .parameters import Parameters
 
 if "TORCH" in get_backends():
     from .experiment import PyTorchExperiment
