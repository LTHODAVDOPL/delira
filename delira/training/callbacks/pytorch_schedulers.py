from delira import get_backends
from .abstract_callback import AbstractCallback

if 'TORCH' in get_backends():
    from torch.optim.lr_scheduler import ReduceLROnPlateau, \
        CosineAnnealingLR, ExponentialLR, LambdaLR, MultiStepLR, StepLR

    class DefaultPyTorchSchedulerCallback(AbstractCallback):
        """
        Implements a Callback, which `at_epoch_end` function is suitable for
        most schedulers

        """

        def __init__(self, *args, **kwargs):
            """

            Parameters
            ----------
            *args :
                Arbitrary Positional Arguments
            **kwargs :
                Arbitrary Keyword Arguments

            """
            super().__init__()

            self.scheduler = None

        def at_epoch_end(self, trainer, **kwargs):
            """
            Executes a single scheduling step

            Parameters
            ----------
            trainer : :class:`PyTorchNetworkTrainer`
                the trainer class, which can be changed
            **kwargs :
                additional keyword arguments

            Returns
            -------
            :class:`PyTorchNetworkTrainer`
                modified trainer

            """
            self.scheduler.step(epoch=kwargs.get("curr_epoch", None))
            return {}

    class ReduceLROnPlateauCallback(DefaultPyTorchSchedulerCallback):
        """
        Wraps PyTorch's `ReduceLROnPlateau` Scheduler as Callback

        """

        def __init__(self, optimizer, mode='min', factor=0.1, patience=10,
                     verbose=False, threshold=1e-4, threshold_mode='rel',
                     cooldown=0, min_lr=0, eps=1e-8):
            """

            Parameters
            ----------
            optimizer : Optimizer
                Wrapped optimizer.
            mode : str
                One of `min`, `max`. In `min` mode, lr will
                be reduced when the quantity monitored has stopped
                decreasing; in `max` mode it will be reduced when the
                quantity monitored has stopped increasing. Default: 'min'.
            factor : float
                Factor by which the learning rate will be
                reduced. new_lr = lr * factor. Default: 0.1.
            patience : int
                Number of epochs with no improvement after
                which learning rate will be reduced. For example, if
                `patience = 2`, then we will ignore the first 2 epochs
                with no improvement, and will only decrease the LR after the
                3rd epoch if the loss still hasn't improved then.
                Default: 10.
            verbose : bool
                If ``True``, prints a message to stdout for
                each update. Default: ``False``.
            threshold : float
                Threshold for measuring the new optimum,
                to only focus on significant changes. Default: 1e-4.
            threshold_mode : string
                One of `rel`, `abs`. In `rel` mode,
                dynamic_threshold = best * ( 1 + threshold ) in 'max'
                mode or best * ( 1 - threshold ) in `min` mode.
                In `abs` mode, dynamic_threshold = best + threshold in
                `max` mode or best - threshold in `min` mode. Default: 'rel'.
            cooldown : int
                Number of epochs to wait before resuming
                normal operation after lr has been reduced. Default: 0.
            min_lr : float or list
                A scalar or a list of scalars. A
                lower bound on the learning rate of all param groups
                or each group respectively. Default: 0.
            eps : float
                Minimal decay applied to lr. If the difference
                between new and old lr is smaller than eps, the update is
                ignored. Default: 1e-8

            """
            super().__init__()
            self.scheduler = ReduceLROnPlateau(
                optimizer,
                mode,
                factor,
                patience,
                verbose,
                threshold,
                threshold_mode,
                cooldown,
                min_lr,
                eps)

        def at_epoch_end(self, trainer,
                         **kwargs):
            """
            Executes a single scheduling step

            Parameters
            ----------
            trainer : :class:`PyTorchNetworkTrainer`
                the trainer class, which can be changed
            kwargs :
                additional keyword arguments

            Returns
            -------
            :class:`PyTorchNetworkTrainer`
                modified trainer

            """
<<<<<<< HEAD
            val_metrics = kwargs.get("val_metrics", {})

            val_score_key = kwargs.get("val_score_key", None)

            metrics = val_metrics.get(val_score_key)

=======
            metrics = kwargs.get(
                "val_metrics",
                {}).get(
                kwargs.get(
                    "val_score_key",
                    None))
>>>>>>> 5db9a653
            self.scheduler.step(metrics=metrics)

            return {}

    class CosineAnnealingLRCallback(DefaultPyTorchSchedulerCallback):
        """
        Wraps PyTorch's `CosineAnnealingLR` Scheduler as callback

        """

        def __init__(self, optimizer, T_max, eta_min=0, last_epoch=-1):
            """

            Parameters
            ----------
            optimizer : optimizer
                Wrapped optimizer.
            T_max : int
                Maximum number of iterations.
            eta_min : float
                Minimum learning rate. Default: 0.
            last_epoch : int
                The index of last epoch. Default: -1.

            """
            super().__init__()

            self.scheduler = CosineAnnealingLR(optimizer, T_max, eta_min,
                                               last_epoch)

    class ExponentialLRCallback(DefaultPyTorchSchedulerCallback):
        """
        Wraps PyTorch's `ExponentialLR` Scheduler as callback

        """

        def __init__(self, optimizer, gamma, last_epoch=-1):
            """

            Parameters
            ----------
            optimizer : Optimizer
                Wrapped optimizer.
            gamma : float
                Multiplicative factor of learning rate decay.
            last_epoch : int
                The index of last epoch. Default: -1.

            """
            super().__init__()

            self.scheduler = ExponentialLR(optimizer, gamma, last_epoch)

    class LambdaLRCallback(DefaultPyTorchSchedulerCallback):
        """
        Wraps PyTorch's `LambdaLR` Scheduler as callback

        """

        def __init__(self, optimizer, lr_lambda, last_epoch=-1):
            """

            Parameters
            ----------
            optimizer : Optimizer
                Wrapped optimizer.
            lr_lambda : function or list
                A function which computes a multiplicative
                factor given an integer parameter epoch, or a list of such
                functions, one for each group in optimizer.param_groups.
            last_epoch : int
                The index of last epoch. Default: -1.

            """
            super().__init__()

            self.scheduler = LambdaLR(optimizer, lr_lambda, last_epoch)

    class MultiStepLRCallback(DefaultPyTorchSchedulerCallback):
        """
        Wraps PyTorch's `MultiStepLR` Scheduler as callback

        """

        def __init__(self, optimizer, milestones, gamma=0.1, last_epoch=-1):
            """

            Parameters
            ----------
            optimizer : Optimizer
                Wrapped optimizer.
            milestones : list
                List of epoch indices. Must be increasing.
            gamma : float
                Multiplicative factor of learning rate decay.
                Default: 0.1.
            last_epoch : int
                The index of last epoch. Default: -1.

            """
            super().__init__()

            self.scheduler = MultiStepLR(
                optimizer, milestones, gamma, last_epoch)

    class StepLRCallback(DefaultPyTorchSchedulerCallback):
        """
        Wraps PyTorch's `StepLR` Scheduler as callback

        """

        def __init__(self, optimizer, step_size, gamma=0.1, last_epoch=-1):
            """

            Parameters
            ----------
            optimizer : Optimizer
                Wrapped optimizer.
            step_size : int
                Period of learning rate decay.
            gamma :float
                Multiplicative factor of learning rate decay.
                Default: 0.1.
            last_epoch : int
                The index of last epoch. Default: -1

            """
            super().__init__()

            self.scheduler = StepLR(optimizer, step_size, gamma, last_epoch)<|MERGE_RESOLUTION|>--- conflicted
+++ resolved
@@ -133,21 +133,12 @@
                 modified trainer
 
             """
-<<<<<<< HEAD
             val_metrics = kwargs.get("val_metrics", {})
 
             val_score_key = kwargs.get("val_score_key", None)
 
             metrics = val_metrics.get(val_score_key)
 
-=======
-            metrics = kwargs.get(
-                "val_metrics",
-                {}).get(
-                kwargs.get(
-                    "val_score_key",
-                    None))
->>>>>>> 5db9a653
             self.scheduler.step(metrics=metrics)
 
             return {}
