import logging
<<<<<<< HEAD

import typing
import os
=======
import typing
>>>>>>> a8754bfe
import numpy as np

from tqdm.auto import tqdm
import warnings
from collections import OrderedDict
from batchgenerators.dataloading import MultiThreadedAugmenter
from .callbacks import AbstractCallback
from .base_trainer import BaseNetworkTrainer
from functools import partial

from delira import get_backends
from .callbacks import AbstractCallback

logger = logging.getLogger(__name__)

if "TORCH" in get_backends():
    import torch
    from .train_utils import convert_torch_tensor_to_npy
<<<<<<< HEAD
    from .train_utils import create_optims_default_pytorch as \
        create_optims_default
    from ..io.torch import load_checkpoint_torch, save_checkpoint_torch, \
        save_checkpoint_torchscript, load_checkpoint_torchscript
    from ..models import AbstractPyTorchNetwork, AbstractTorchScriptNetwork

=======
    from .train_utils import create_optims_default_pytorch as create_optims_default
    from ..io.torch import load_checkpoint_torch, save_checkpoint_torch, \
        save_checkpoint_torchscript, load_checkpoint_torchscript
    from ..models import AbstractPyTorchNetwork, AbstractTorchScriptNetwork
>>>>>>> a8754bfe

    class PyTorchNetworkTrainer(BaseNetworkTrainer):
        """
        Train and Validate a Network

        See Also
        --------
        :class:`AbstractNetwork`

        """

        def __init__(self,
                     network: AbstractPyTorchNetwork,
                     save_path: str,
                     key_mapping,
                     losses=None,
                     optimizer_cls=None,
                     optimizer_params={},
                     train_metrics={},
                     val_metrics={},
                     lr_scheduler_cls=None,
                     lr_scheduler_params={},
                     gpu_ids=[],
                     save_freq=1,
                     optim_fn=create_optims_default,
                     logging_type="tensorboardx",
                     logging_kwargs={},
                     fold=0,
                     callbacks=[],
                     start_epoch=1,
                     metric_keys=None,
                     convert_batch_to_npy_fn=convert_torch_tensor_to_npy,
                     mixed_precision=False,
                     mixed_precision_kwargs={"enable_caching": True,
                                             "verbose": False,
                                             "allow_banned": False},
                     criterions=None,
                     val_freq=1,
                     ** kwargs):
            """

            Parameters
            ----------
            network : :class:`AbstractPyTorchNetwork`
                the network to train
            save_path : str
                path to save networks to
            key_mapping : dict
                a dictionary containing the mapping from the ``data_dict`` to
                the actual model's inputs.
                E.g. if a model accepts one input named 'x' and the data_dict
                contains one entry named 'data' this argument would have to
                be ``{'x': 'data'}``
            losses : dict
                dictionary containing the training losses
            optimizer_cls : subclass of tf.train.Optimizer
                optimizer class implementing the optimization algorithm of
                choice
            optimizer_params : dict
                keyword arguments passed to optimizer during construction
            train_metrics : dict, optional
                metrics, which will be evaluated during train phase
                (should work on framework's tensor types)
            val_metrics : dict, optional
                metrics, which will be evaluated during test phase
                (should work on numpy arrays)
            lr_scheduler_cls : Any
                learning rate schedule class: must implement step() method
            lr_scheduler_params : dict
                keyword arguments passed to lr scheduler during construction
            gpu_ids : list
                list containing ids of GPUs to use; if empty: use cpu instead
            save_freq : int
                integer specifying how often to save the current model's state.
                State is saved every state_freq epochs
            optim_fn : function
                creates a dictionary containing all necessary optimizers
            logging_type : str or callable
                the type of logging. If string: it must be one of
                ["visdom", "tensorboardx"]
                If callable: it must be a logging handler class
            logging_kwargs : dict
                dictionary containing all logging keyword arguments
            fold : int
                current cross validation fold (0 per default)
            callbacks : list
                initial callbacks to register
            start_epoch : int
                epoch to start training at
            metric_keys : dict
                dict specifying which batch_dict entry to use for which metric
                as target; default: None, which will result in key "label"
                for all metrics
            convert_batch_to_npy_fn : type, optional
                function converting a batch-tensor to numpy, per default this
                is a function, which detaches the tensor, moves it to cpu and
                then calls ``.numpy()`` on it
            mixed_precision : bool
                whether to use mixed precision or not (False per default)
            mixed_precision_kwargs : dict
                additional keyword arguments for mixed precision
            val_freq : int
                validation frequency specifying how often to validate the
                trained model (a value of 1 denotes validating every epoch,
                a value of 2 denotes validating every second epoch etc.);
                defaults to 1
            **kwargs :
                additional keyword arguments

            """

            if (criterions is not None) ^ (losses is not None):
                if losses is not None:
                    crits = losses
                elif criterions is not None:
                    warnings.warn(DeprecationWarning(
                        "The 'criterions' argument is deprecated and will \
                         be removed in next release to unify APIs across \
                         backends. Use 'losses' instead "))
                    crits = criterions
            else:
                crits = losses
                warnings.warn(
                    RuntimeWarning("'criterions' and 'losses' have \
                                    been specified.Using the values in \
                                    'losses' since 'criterions' is deprecated \
                                    and will be removed"))

            super().__init__(
                network, save_path, crits, optimizer_cls, optimizer_params,
                train_metrics, val_metrics, lr_scheduler_cls,
                lr_scheduler_params, gpu_ids, save_freq, optim_fn, key_mapping,
                logging_type, logging_kwargs, fold, callbacks, start_epoch,
                metric_keys, convert_batch_to_npy_fn, val_freq)

            self._setup(network, optim_fn, optimizer_cls, optimizer_params,
                        lr_scheduler_cls, lr_scheduler_params, gpu_ids,
                        key_mapping, convert_batch_to_npy_fn,
                        mixed_precision, mixed_precision_kwargs)

            for key, val in kwargs.items():
                setattr(self, key, val)

        def _setup(self, network, optim_fn, optimizer_cls, optimizer_params,
                   lr_scheduler_cls, lr_scheduler_params, gpu_ids,
                   key_mapping, convert_batch_to_npy_fn, mixed_precision,
                   mixed_precision_kwargs):
            """
            Defines the Trainers Setup

            Parameters
            ----------
            network : :class:`AbstractPyTorchNetwork`
                the network to train
            optim_fn : function
                creates a dictionary containing all necessary optimizers
            optimizer_cls : subclass of torch.optim.Optimizer
                optimizer class implementing the optimization algorithm of
                choice
            optimizer_params : dict
            lr_scheduler_cls : Any
                learning rate schedule class: must implement step() method
            lr_scheduler_params : dict
                keyword arguments passed to lr scheduler during construction
            gpu_ids : list
                list containing ids of GPUs to use; if empty: use cpu instead
            convert_batch_to_npy_fn : type
                function converting a batch-tensor to numpy
            mixed_precision : bool
                whether to use mixed precision or not (False per default)
            mixed_precision_kwargs : dict
                additional keyword arguments for mixed precision

            """

            self.optimizers = optim_fn(network, optimizer_cls,
                                       **optimizer_params)

            super()._setup(network, lr_scheduler_cls, lr_scheduler_params,
                           gpu_ids, key_mapping, convert_batch_to_npy_fn,
                           network.prepare_batch)

            try:
                from apex import amp
                self._amp_handle = amp.init(mixed_precision,
                                            *mixed_precision_kwargs)
                wrap_fn = self._amp_handle.wrap_optimizer

            except ImportError:
                if mixed_precision:
                    logger.warning("Apex was not found found, trying to \
                                    continue in full precision instead")
                from ..utils.context_managers import DefaultOptimWrapperTorch
                wrap_fn = DefaultOptimWrapperTorch

            # wrap optimizers by half_precision_optimizer via apex if
            # necessary
            self.optimizers = {k: wrap_fn(
                v, num_loss=len(self.losses)) for k, v
                in self.optimizers.items()}

<<<<<<< HEAD
            # Load latest epoch file if available
            if os.path.isdir(self.save_path):
                latest_state_path, latest_epoch = self._search_for_prev_state(
                    self.save_path)

                if latest_state_path is not None:

                    # if pth file does not exist, load pt file instead
                    if not os.path.isfile(latest_state_path):
                        latest_state_path = latest_state_path[:-1]

                    logger.info("Attempting to load state from previous \
                                training from %s" % latest_state_path)
                    try:
                        self.update_state(latest_state_path)
                    except KeyError:
                        logger.warning("Previous State could not be loaded, \
                                    although it exists.Training will be \
                                    restarted")
=======
            self.try_resume_training()
>>>>>>> a8754bfe

            if gpu_ids and torch.cuda.is_available():
                self.use_gpu = True
                if (len(gpu_ids) > 1) and (torch.cuda.device_count() > 1):
                    # use GPU 0 as default input GPU
                    self.input_device = torch.device("cuda:%d" % gpu_ids[0])

                    # Train on multiple GPUs and use GPU 0 as output device
                    self.module = torch.nn.DataParallel(self.module.to(
                        self.input_device),
                        device_ids=gpu_ids,
                        output_device=gpu_ids[1])

                    # use GPU 1 as default output GPU for balanced GPU usage
                    self.output_device = torch.device("cuda:%d" % gpu_ids[1])
                else:
                    # use the only available GPU as input device
                    self.input_device = torch.device("cuda:%d" % gpu_ids[0])
                    self.module = self.module.to(self.input_device)

                    # use GPU 0 as output device as output device
                    self.output_device = torch.device("cuda:%d" % gpu_ids[0])
            else:
                self.use_gpu = False
                self.input_device = torch.device("cpu")
                self.output_device = torch.device("cpu")
                self.module = self.module.to(self.input_device)

            self._prepare_batch = partial(
                self._prepare_batch, input_device=self.input_device,
                output_device=self.output_device)

        def try_resume_training(self):
            """
            Load the latest checkpoint of a previous training if possible

            """
            # Load latest epoch file if available
            if os.path.isdir(self.save_path):
                # check all files in directory starting with "checkpoint" and
                # not ending with "_best.pth"
                files = [x for x in os.listdir(self.save_path)
                         if os.path.isfile(os.path.join(self.save_path, x))
                         and x.startswith("checkpoint")
                         and not (x.endswith("_best.pth")
                                  or x.endswith("_best.pt"))]

                # if list is not empty: load previous state
                if files:

                    latest_epoch = max([
                        int(x.rsplit("_", 1)[-1].rsplit(".", 1)[0])
                        for x in files])

                    latest_state_path = os.path.join(self.save_path,
                                                     "checkpoint_epoch_%d.pth"
                                                     % latest_epoch)

                    # if pth file does not exist, load pt file instead
                    if not os.path.isfile(latest_state_path):
                        latest_state_path = latest_state_path[:-1]

                    logger.info("Attempting to load state from previous \
                                training from %s" % latest_state_path)
                    try:
                        self.update_state(latest_state_path)
                    except KeyError:
                        logger.warning("Previous State could not be loaded, \
                                        although it exists.Training will be \
                                        restarted")

        def _at_training_begin(self, *args, **kwargs):
            """
            Defines behaviour at beginning of training

            Parameters
            ----------
            *args :
                positional arguments
            **kwargs :
                keyword arguments

            """
            self.save_state(os.path.join(
                self.save_path, "checkpoint_epoch_0"), 0)

        def _at_training_end(self):
            """
            Defines Behaviour at end of training: Loads best model if
            available

            Returns
            -------
            :class:`AbstractPyTorchNetwork`
                best network

            """
            if os.path.isfile(os.path.join(self.save_path,
                                           'checkpoint_best.pt')):

                # load best model and return it
                self.update_state(os.path.join(self.save_path,
                                               'checkpoint_best.pt'))

            return self.module

        def _at_epoch_end(self, metrics_val, val_score_key, epoch, is_best,
                          **kwargs):
            """
            Defines behaviour at beginning of each epoch:
            Executes all callbacks's `at_epoch_end` method and saves current
            state if necessary

            Parameters
            ----------
            metrics_val : dict
                validation metrics
            val_score_key : str
                validation score key
            epoch : int
                current epoch
            num_epochs : int
                total number of epochs
            is_best : bool
                whether current model is best one so far
            **kwargs :
                keyword arguments

            """

            for cb in self._callbacks:
                self._update_state(
                    cb.at_epoch_end(
                        self,
                        val_metrics=metrics_val,
                        val_score_key=val_score_key,
                        curr_epoch=epoch))

            if epoch % self.save_freq == 0:
                self.save_state(os.path.join(self.save_path,
                                             "checkpoint_epoch_%d.pt" % epoch),
                                epoch)

            if is_best:
                self.save_state(os.path.join(self.save_path,
                                             "checkpoint_best.pt"),
                                epoch)

        def _train_single_epoch(self, batchgen: MultiThreadedAugmenter, epoch,
                                verbose=False):
            """
            Trains the network a single epoch

            Parameters
            ----------
            batchgen : MultiThreadedAugmenter
                Generator yielding the training batches
            epoch : int
                current epoch

            """

            self.module.train()

            return super()._train_single_epoch(batchgen, epoch,
                                               verbose=verbose)

        def predict_data_mgr(self, datamgr, batchsize=None, metrics={},
                             metric_keys={}, verbose=False, **kwargs):
            """
            Defines a routine to predict data obtained from a batchgenerator

            Parameters
            ----------
            datamgr : :class:`BaseDataManager`
                Manager producing a generator holding the batches
            batchsize : int
                Artificial batchsize (sampling will be done with batchsize
                1 and sampled data will be stacked to match the artificial
                batchsize)(default: None)
            metrics : dict
                the metrics to calculate
            metric_keys : dict
                the ``batch_dict`` items to use for metric calculation
            verbose : bool
                whether to show a progress-bar or not, default: False
            **kwargs :
                additional keyword arguments

            Returns
            -------
            dict
                predictions
            dict
                calculated metrics

            """
            self.module.eval()

            return super().predict_data_mgr(datamgr, batchsize, metrics,
                                            metric_keys, verbose, **kwargs)

        def save_state(self, file_name, epoch, **kwargs):
            """
            saves the current state via :func:`delira.io.torch.save_checkpoint`

            Parameters
            ----------
            file_name : str
                filename to save the state to
            epoch : int
                current epoch (will be saved for mapping back)
            **kwargs :
                keyword arguments

            """
            if not (file_name.endswith(".pth") or file_name.endswith(".pt")):
                file_name = file_name + ".pt"
            save_checkpoint_torch(file_name, self.module, self.optimizers,
                                  **kwargs)

        @staticmethod
        def load_state(file_name, **kwargs):
            """
            Loads the new state from file via
            :func:`delira.io.torch.load_checkpoint`

            Parameters
            ----------
            file_name : str
                the file to load the state from
            **kwargs : keyword arguments

            Returns
            -------
            dict
                new state

            """

            if not (file_name.endswith(".pth") or file_name.endswith(".pt")):
                file_name = file_name + ".pt"

            return load_checkpoint_torch(file_name, **kwargs)

        def update_state(self, file_name, *args, **kwargs):
            """
            Update internal state from a loaded state

            Parameters
            ----------
            file_name : str
                file containing the new state to load
            *args :
                positional arguments
            **kwargs :
                keyword arguments

            Returns
            -------
            :class:`BaseNetworkTrainer`
                the trainer with a modified state

            """
            self._update_state(self.load_state(file_name, *args, **kwargs))

        def _update_state(self, new_state):
            """
            Update the state from a given new state

            Parameters
            ----------
            new_state : dict
                new state to update internal state from

            Returns
            -------
            :class:`PyTorchNetworkTrainer`
                the trainer with a modified state

            """

            if "model" in new_state:
                self.module.load_state_dict(new_state.pop("model"))

            if "optimizer" in new_state and new_state["optimizer"]:
                optim_state = new_state.pop("optimizer")
                for key in self.optimizers.keys():
                    self.optimizers[key].load_state_dict(
                        optim_state[key])

            if "epoch" in new_state:
                self.start_epoch = new_state.pop("epoch")

            return super()._update_state(new_state)

<<<<<<< HEAD
        @staticmethod
        def _search_for_prev_state(path, extensions=[".pt", ".pth"]):
            """
            Helper function to search in a given path for previous epoch states
            (indicated by extensions)

            Parameters
            ----------
            path : str
                the path to search in
            extensions : list
                list of strings containing valid file extensions for checkpoint
                files

            Returns
            -------
            str
                the file containing the latest checkpoint (if available)
            None
                if no latst checkpoint was found
            int
                the latest epoch (1 if no checkpoint was found)

            """
            return super(path, extensions)


=======
>>>>>>> a8754bfe
    class TorchScriptNetworkTrainer(PyTorchNetworkTrainer):
        def __init__(self,
                     network: AbstractTorchScriptNetwork,
                     save_path: str,
                     key_mapping,
                     losses=None,
                     optimizer_cls=None,
                     optimizer_params={},
                     train_metrics={},
                     val_metrics={},
                     lr_scheduler_cls=None,
                     lr_scheduler_params={},
                     gpu_ids=[],
                     save_freq=1,
                     optim_fn=create_optims_default,
                     logging_type="tensorboardx",
                     logging_kwargs={},
                     fold=0,
                     callbacks=[],
                     start_epoch=1,
                     metric_keys=None,
                     convert_batch_to_npy_fn=convert_torch_tensor_to_npy,
                     criterions=None,
                     val_freq=1,
                     **kwargs):
            """

            Parameters
            ----------
            network : :class:`AbstractPyTorchJITNetwork`
                the network to train
            save_path : str
                path to save networks to
            key_mapping : dict
                a dictionary containing the mapping from the ``data_dict`` to
                the actual model's inputs.
                E.g. if a model accepts one input named 'x' and the data_dict
                contains one entry named 'data' this argument would have to
                be ``{'x': 'data'}``
            losses : dict
                dictionary containing the training losses
            optimizer_cls : subclass of tf.train.Optimizer
                optimizer class implementing the optimization algorithm of
                choice
            optimizer_params : dict
                keyword arguments passed to optimizer during construction
            train_metrics : dict, optional
                metrics, which will be evaluated during train phase
                (should work on framework's tensor types)
            val_metrics : dict, optional
                metrics, which will be evaluated during test phase
                (should work on numpy arrays)
            lr_scheduler_cls : Any
                learning rate schedule class: must implement step() method
            lr_scheduler_params : dict
                keyword arguments passed to lr scheduler during construction
            gpu_ids : list
                list containing ids of GPUs to use; if empty: use cpu instead
                Currently ``torch.jit`` only supports single GPU-Training,
                thus only the first GPU will be used if multiple GPUs are passed
            save_freq : int
                integer specifying how often to save the current model's state.
                State is saved every state_freq epochs
            optim_fn : function
                creates a dictionary containing all necessary optimizers
            logging_type : str or callable
                the type of logging. If string: it must be one of
                ["visdom", "tensorboardx"]
                If callable: it must be a logging handler class
            logging_kwargs : dict
                dictionary containing all logging keyword arguments
            fold : int
                current cross validation fold (0 per default)
            callbacks : list
                initial callbacks to register
            start_epoch : int
                epoch to start training at
            metric_keys : dict
                dict specifying which batch_dict entry to use for which metric as
                target; default: None, which will result in key "label" for all
                metrics
            convert_batch_to_npy_fn : type, optional
                function converting a batch-tensor to numpy, per default this is
                a function, which detaches the tensor, moves it to cpu and the
                calls ``.numpy()`` on it
            mixed_precision : bool
                whether to use mixed precision or not (False per default)
            mixed_precision_kwargs : dict
                additional keyword arguments for mixed precision
            val_freq : int
                validation frequency specifying how often to validate the trained
                model (a value of 1 denotes validating every epoch,
                a value of 2 denotes validating every second epoch etc.);
                defaults to 1
            **kwargs :
                additional keyword arguments

            """

            if len(gpu_ids) > 1:
                # only use first GPU due to
                # https://github.com/pytorch/pytorch/issues/15421
                gpu_ids = [gpu_ids[0]]
                logging.warning("Multiple GPUs specified. Torch JIT currently "
                                "supports only single-GPU training. "
                                "Switching to use only the first GPU for now...")

            super().__init__(network=network, save_path=save_path,
                             key_mapping=key_mapping, losses=losses,
                             optimizer_cls=optimizer_cls,
                             optimizer_params=optimizer_params,
                             train_metrics=train_metrics,
                             val_metrics=val_metrics,
                             lr_scheduler_cls=lr_scheduler_cls,
                             lr_scheduler_params=lr_scheduler_params,
                             gpu_ids=gpu_ids, save_freq=save_freq,
                             optim_fn=optim_fn, logging_type=logging_type,
                             logging_kwargs=logging_kwargs, fold=fold,
                             callbacks=callbacks,
                             start_epoch=start_epoch, metric_keys=metric_keys,
                             convert_batch_to_npy_fn=convert_batch_to_npy_fn,
                             mixed_precision=False, mixed_precision_kwargs={},
                             criterions=criterions, val_freq=val_freq, **kwargs
                             )

        def try_resume_training(self):
            """
            Load the latest state of a previous training if possible

            """
            # Load latest epoch file if available
            if os.path.isdir(self.save_path):
                # check all files in directory starting with "checkpoint" and
                # not ending with "_best.pth"
                files = [x for x in os.listdir(self.save_path)
                         if os.path.isfile(os.path.join(self.save_path, x))
                         and x.startswith("checkpoint")
                         and not x.endswith("_best.ptj")
                         ]

                # if list is not empty: load previous state
                if files:

                    latest_epoch = max([
                        int(x.rsplit("_", 1)[-1].rsplit(".", 1)[0])
                        for x in files])

                    latest_state_path = os.path.join(self.save_path,
                                                     "checkpoint_epoch_%d.ptj"
                                                     % latest_epoch)

                    # if pth file does not exist, load pt file instead
                    if not os.path.isfile(latest_state_path):
                        latest_state_path = latest_state_path[:-1]

                    logger.info("Attempting to load state from previous \
                                training from %s" % latest_state_path)
                    try:
                        self.update_state(latest_state_path)
                    except KeyError:
                        logger.warning("Previous State could not be loaded, \
                                        although it exists.Training will be \
                                        restarted")

        def save_state(self, file_name, epoch, **kwargs):
            """
            saves the current state via
            :func:`delira.io.torch.save_checkpoint_jit`

            Parameters
            ----------
            file_name : str
                filename to save the state to
            epoch : int
                current epoch (will be saved for mapping back)
            **kwargs :
                keyword arguments

            """
            if file_name.endswith(".ptj"):
                file_name = file_name.rsplit(".", 1)[0]

            save_checkpoint_torchscript(file_name, self.module,
                                        self.optimizers, **kwargs)

        @staticmethod
        def load_state(file_name, **kwargs):
            """
            Loads the new state from file via
            :func:`delira.io.torch.load_checkpoint:jit`

            Parameters
            ----------
            file_name : str
                the file to load the state from
            **kwargs : keyword arguments

            Returns
            -------
            dict
                new state

            """
            return load_checkpoint_torchscript(file_name, **kwargs)

        def _update_state(self, new_state):
            """
            Update the state from a given new state

            Parameters
            ----------
            new_state : dict
                new state to update internal state from

            Returns
            -------
            :class:`PyTorchNetworkJITTrainer`
                the trainer with a modified state

            """
            if "model" in new_state:
                self.module = new_state.pop("model").to(self.input_device)

<<<<<<< HEAD
            return super()._update_state(new_state)

        @staticmethod
        def _search_for_prev_state(path, extensions=[".ptj"]):
            """
            Helper function to search in a given path for previous epoch states
            (indicated by extensions)

            Parameters
            ----------
            path : str
                the path to search in
            extensions : list
                list of strings containing valid file extensions for checkpoint
                files

            Returns
            -------
            str
                the file containing the latest checkpoint (if available)
            None
                if no latst checkpoint was found
            int
                the latest epoch (1 if no checkpoint was found)

            """
            return super()._search_for_prev_state(path, extensions)
=======
            return super()._update_state(new_state)
>>>>>>> a8754bfe
<|MERGE_RESOLUTION|>--- conflicted
+++ resolved
@@ -1,11 +1,7 @@
 import logging
-<<<<<<< HEAD
 
 import typing
 import os
-=======
-import typing
->>>>>>> a8754bfe
 import numpy as np
 
 from tqdm.auto import tqdm
@@ -24,19 +20,19 @@
 if "TORCH" in get_backends():
     import torch
     from .train_utils import convert_torch_tensor_to_npy
-<<<<<<< HEAD
+
     from .train_utils import create_optims_default_pytorch as \
         create_optims_default
     from ..io.torch import load_checkpoint_torch, save_checkpoint_torch, \
         save_checkpoint_torchscript, load_checkpoint_torchscript
     from ..models import AbstractPyTorchNetwork, AbstractTorchScriptNetwork
 
-=======
-    from .train_utils import create_optims_default_pytorch as create_optims_default
+
+    from .train_utils import create_optims_default_pytorch as \
+        create_optims_default
     from ..io.torch import load_checkpoint_torch, save_checkpoint_torch, \
         save_checkpoint_torchscript, load_checkpoint_torchscript
     from ..models import AbstractPyTorchNetwork, AbstractTorchScriptNetwork
->>>>>>> a8754bfe
 
     class PyTorchNetworkTrainer(BaseNetworkTrainer):
         """
@@ -238,7 +234,6 @@
                 v, num_loss=len(self.losses)) for k, v
                 in self.optimizers.items()}
 
-<<<<<<< HEAD
             # Load latest epoch file if available
             if os.path.isdir(self.save_path):
                 latest_state_path, latest_epoch = self._search_for_prev_state(
@@ -258,9 +253,6 @@
                         logger.warning("Previous State could not be loaded, \
                                     although it exists.Training will be \
                                     restarted")
-=======
-            self.try_resume_training()
->>>>>>> a8754bfe
 
             if gpu_ids and torch.cuda.is_available():
                 self.use_gpu = True
@@ -557,7 +549,6 @@
 
             return super()._update_state(new_state)
 
-<<<<<<< HEAD
         @staticmethod
         def _search_for_prev_state(path, extensions=[".pt", ".pth"]):
             """
@@ -585,8 +576,6 @@
             return super(path, extensions)
 
 
-=======
->>>>>>> a8754bfe
     class TorchScriptNetworkTrainer(PyTorchNetworkTrainer):
         def __init__(self,
                      network: AbstractTorchScriptNetwork,
@@ -810,7 +799,6 @@
             if "model" in new_state:
                 self.module = new_state.pop("model").to(self.input_device)
 
-<<<<<<< HEAD
             return super()._update_state(new_state)
 
         @staticmethod
@@ -837,7 +825,4 @@
                 the latest epoch (1 if no checkpoint was found)
 
             """
-            return super()._search_for_prev_state(path, extensions)
-=======
-            return super()._update_state(new_state)
->>>>>>> a8754bfe
+            return super()._search_for_prev_state(path, extensions)