--- conflicted
+++ resolved
@@ -276,13 +276,7 @@
 
                 # load best model and return it
                 self.update_state(os.path.join(self.save_path,
-<<<<<<< HEAD
                                                'checkpoint_best.pt'),
-                                  weights_only=True
-=======
-                                               'checkpoint_best.pth')
->>>>>>> e79072eb
-                                  )
 
             return self.module
 
@@ -343,23 +337,13 @@
 
             if epoch % self.save_freq == 0:
                 self.save_state(os.path.join(self.save_path,
-<<<<<<< HEAD
                                              "checkpoint_epoch_%d.pt" % epoch),
-                                epoch, False)
-
+                                epoch)
+                                  
             if is_best:
                 self.save_state(os.path.join(self.save_path,
                                              "checkpoint_best.pt"),
-                                epoch, False)
-=======
-                                             "checkpoint_epoch_%d.pth" % epoch),
                                 epoch)
-
-            if is_best:
-                self.save_state(os.path.join(self.save_path,
-                                             "checkpoint_best.pth"),
-                                epoch)
->>>>>>> e79072eb
 
         def _train_single_epoch(self, batchgen: MultiThreadedAugmenter, epoch,
                                 verbose=False):
@@ -395,15 +379,10 @@
                 keyword arguments
 
             """
-<<<<<<< HEAD
             if not file_name.endswith(".pth") or file_name.endswith(".pt"):
                 file_name = file_name + ".pt"
-            save_checkpoint(file_name, self.module, self.optimizers, weights_only,
+            save_checkpoint(file_name, self.module, self.optimizers,
                             **kwargs)
-=======
-            save_checkpoint(file_name, self.module, self.optimizers,
-                            epoch=epoch, **kwargs)
->>>>>>> e79072eb
 
         @staticmethod
         def load_state(file_name, **kwargs):
@@ -422,19 +401,11 @@
                 new state
 
             """
-<<<<<<< HEAD
+
             if not file_name.endswith(".pth") or file_name.endswith(".pt"):
                 file_name = file_name + ".pt"
-            if weights_only:
-                return load_checkpoint(file_name, weights_only, **kwargs)
-            else:
-                model, optimizer, epoch = load_checkpoint(file_name, weights_only,
-                                                          **kwargs)
-                return {"module": model, "optimizers": optimizer,
-                        "start_epoch": epoch}
-=======
+                                  
             return load_checkpoint(file_name, **kwargs)
->>>>>>> e79072eb
 
         def update_state(self, file_name, *args, **kwargs):
             """
@@ -472,10 +443,6 @@
                 the trainer with a modified state
 
             """
-<<<<<<< HEAD
-=======
-            # print(",".join(new_state.keys()))
->>>>>>> e79072eb
 
             if "model" in new_state:
                 self.module.load_state_dict(new_state.pop("model"))
