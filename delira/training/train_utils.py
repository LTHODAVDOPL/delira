--- conflicted
+++ resolved
@@ -230,7 +230,6 @@
             all given keyword arguments (converted if necessary)
 
         """
-<<<<<<< HEAD
         eager = tf.executing_eagerly()
 
         # eager conversion
@@ -268,10 +267,40 @@
         ctx.mode = _mode
         ctx.is_eager = _mode == EAGER_MODE
 
-=======
+
+if "CHAINER" in get_backends():
+    import chainer
+    from ..models.chainer_parallel import DataParallelOptimizer
+
+    def convert_chainer_tensor_to_npy(*args, **kwargs):
+        """
+        Converts all chainer variables in args and kwargs to numpy array
+
+        Parameters
+        ----------
+        *args :
+            positional arguments of arbitrary number and type
+        **kwargs :
+            keyword arguments of arbitrary number and type
+
+        Returns
+        -------
+        list
+            converted positional arguments
+        dict
+            converted keyboard arguments
+        """
+        args = list(args)
+        for idx, arg in enumerate(args):
+            if isinstance(arg, chainer.Variable):
+                args[idx] = arg.to_cpu().array
+
+        for k, v in kwargs.items():
+            if isinstance(v, chainer.Variable):
+                v.to_cpu()
+                kwargs[k] = v.array
+
         return convert_batch_to_numpy_identity(*args, **kwargs)
-
->>>>>>> 0ea4e635
 
 if "CHAINER" in get_backends():
     import chainer
@@ -335,8 +364,4 @@
 
         optim.setup(model)
 
-<<<<<<< HEAD
-        return {"default": optim}
-=======
-        return {"default": optim}
->>>>>>> 0ea4e635
+        return {"default": optim}