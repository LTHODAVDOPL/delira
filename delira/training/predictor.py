--- conflicted
+++ resolved
@@ -27,15 +27,10 @@
 
     def __init__(
             self, model, key_mapping: dict,
-<<<<<<< HEAD
-            convert_batch_to_npy_fn=convert_batch_to_numpy_identity,
-            prepare_batch_fn=lambda x: x,
+            convert_batch_to_npy_fn=convert_to_numpy_identity,
+            prepare_batch_fn=lambda **x: x,
             tta_transforms: tuple = (), tta_reduce_fn=None,
             tta_inverse_transforms: tuple = (), **kwargs):
-=======
-            convert_batch_to_npy_fn=convert_to_numpy_identity,
-            prepare_batch_fn=lambda **x: x, **kwargs):
->>>>>>> b5c9c7b6
         """
 
         Parameters
