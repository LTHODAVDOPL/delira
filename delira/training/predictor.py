import logging

import numpy as np
from tqdm import tqdm

from ..data_loading import BaseDataManager
from .train_utils import convert_batch_to_numpy_identity
from ..utils.config import LookupConfig

logger = logging.getLogger(__name__)


class Predictor(object):
    """
    Defines an API for Predictions from a Network

    See Also
    --------
    :class:`PyTorchNetworkTrainer`

    """

    # static variable to prevent certain attributers from overwriting
    __KEYS_TO_GUARD = []

    def __init__(
            self, model, key_mapping: dict,
            convert_batch_to_npy_fn=convert_batch_to_numpy_identity,
            prepare_batch_fn=lambda x: x, **kwargs):
        """

        Parameters
        ----------
        model : :class:`AbstractNetwork`
            the model to predict from
        key_mapping : dict
            a dictionary containing the mapping from the ``data_dict`` to 
            the actual model's inputs.
            E.g. if a model accepts one input named 'x' and the data_dict 
            contains one entry named 'data' this argument would have to 
            be ``{'x': 'data'}``
        convert_batch_args_kwargs_to_npy_fn : type, optional
            a callable function to convert tensors in positional and keyword
            arguments to numpy; default: identity function
        prepare_batch_fn : type, optional
            function converting a batch-tensor to the framework specific 
            tensor-type and pushing it to correct device, default: identity 
            function
        **kwargs :
            additional keyword arguments

        """

        self._setup(model, key_mapping, convert_batch_to_npy_fn,
                    prepare_batch_fn, **kwargs)

        self._tqdm_desc = "Test"

    def _setup(self, network, key_mapping, convert_batch_args_kwargs_to_npy_fn,
               prepare_batch_fn, **kwargs):
        """

        Parameters
        ----------
        network : :class:`AbstractNetwork`
            the network to predict from
        key_mapping : dict
            a dictionary containing the mapping from the ``data_dict`` to 
            the actual model's inputs.
            E.g. if a model accepts one input named 'x' and the data_dict 
            contains one entry named 'data' this argument would have to 
            be ``{'x': 'data'}``
        convert_batch_to_npy_fn : type
            a callable function to convert tensors in positional and keyword
            arguments to numpy
        prepare_batch_fn : type
            function converting a batch-tensor to the framework specific
            tensor-type and pushing it to correct device, default: identity
            function

        """
        self.module = network
        self.key_mapping = key_mapping
        self._convert_to_npy_fn = convert_batch_args_kwargs_to_npy_fn
        self._prepare_batch = prepare_batch_fn

    def __call__(self, data: dict, **kwargs):
        """
        Method to call the class.
        Returns the predictions corresponding to the given data 
        obtained by the model

        Parameters
        ----------
        data : dict
            batch dictionary

        Returns
        -------
        dict
            predicted data
        """
        return self.predict(data, **kwargs)

    def predict(self, data: dict, **kwargs):
        """
        Predict single batch
        Returns the predictions corresponding to the given data 
        obtained by the model

        Parameters
        ----------
        data : dict
            batch dictionary

        Returns
        -------
        dict
            predicted data
        """
        data = self._prepare_batch(data, **kwargs)

        mapped_data = {
            k: data[v] for k, v in self.key_mapping.items()}

        pred = self.module(
            **mapped_data
        )

        # converts positional arguments and keyword arguments,
        # but returns only keyword arguments, since positional
        # arguments are not given.
        return self._convert_to_npy_fn(
            **pred
        )[1]

    def predict_data_mgr(self, datamgr, batchsize=None, metrics={},
<<<<<<< HEAD
                         metric_keys=None, verbose=False, as_generator=False):
=======
                         metric_keys=None, verbose=False, **kwargs):
>>>>>>> 7c2b81ab
        """
        Defines a routine to predict data obtained from a batchgenerator

        Parameters
        ----------
        datamgr : :class:`BaseDataManager`
            Manager producing a generator holding the batches
        batchsize : int
            Artificial batchsize (sampling will be done with batchsize
            1 and sampled data will be stacked to match the artificial
            batchsize)(default: None)
        metrics : dict
            the metrics to calculate
        metric_keys : dict
            the ``batch_dict`` items to use for metric calculation
        verbose : bool
            whether to show a progress-bar or not, default: False
<<<<<<< HEAD
        as_generator : bool
            if True: Returns
=======
        kwargs :
            keyword arguments passed to :func:`prepare_batch_fn`
>>>>>>> 7c2b81ab

        Returns
        -------
        dict
            a dictionary containing all predictions;
            if ``as_generator`` is False
        dict
            a dictionary containing all validation metrics (maybe empty);
            if ``as_generator`` is False
        None
            if ``as_generator`` is True

        Yields
        ------
        dict
            a dictionary containing all predictions of the current batch
            if ``as_generator`` is True
        dict
            a dictionary containing all metrics of the current batch
            if ``as_generator`` is True

        """

        orig_num_aug_processes = datamgr.n_process_augmentation
        orig_batch_size = datamgr.batch_size

        if batchsize is None:
            batchsize = orig_batch_size

        datamgr.batch_size = 1
        datamgr.n_process_augmentation = 1

        batchgen = datamgr.get_batchgen()

        if not as_generator:
            predictions_all, metric_vals = [], {k: [] for k in metrics.keys()}

        n_batches = batchgen.generator.num_batches * batchgen.num_processes

        if verbose:
            iterable = tqdm(enumerate(batchgen), unit=' sample',
                            total=n_batches, desc=self._tqdm_desc)

        else:
            iterable = enumerate(batchgen)

        batch_list = []

        for i, batch in iterable:

            if not batch_list and (n_batches - i) < batchsize:
                batchsize = n_batches - i
                logger.debug("Set Batchsize down to %d to avoid cutting "
                             "of the last batches" % batchsize)

            batch_list.append(batch)

            # if queue is full process queue:
            if batchsize is None or len(batch_list) >= batchsize:

                batch_dict = {}
                for batch in batch_list:
                    for key, val in batch.items():
                        if key in batch_dict.keys():
                            batch_dict[key].append(val)
                        else:
                            batch_dict[key] = [val]

                for key, val_list in batch_dict.items():
                    batch_dict[key] = np.concatenate(val_list)

                preds = self.predict(batch_dict, **kwargs)

                # convert batchdict back to numpy (self.predict may convert it
                # to backend-specific tensor type) - no-op if already numpy
                batch_dict = self._convert_to_npy_fn(**batch_dict)[1]

                preds_batch = LookupConfig()
                preds_batch.update(batch_dict)
                preds_batch.update(preds)

                # calculate metrics for predicted batch
                _metric_vals = self.calc_metrics(preds_batch,
                                                 metrics=metrics,
                                                 metric_keys=metric_keys)

                if as_generator:
                    yield preds, _metric_vals
                else:
                    for k, v in _metric_vals.items():
                        metric_vals[k].append(v)

                    predictions_all.append(preds)

                batch_list = []

        batchgen._finish()
        datamgr.batch_size = orig_batch_size
        datamgr.n_process_augmentation = orig_num_aug_processes

        if as_generator:
            return

        # convert predictions from list of dicts to dict of lists
        new_predictions_all = {}

        def __convert_dict(old_dict, new_dict):
            """
            Function to recursively convert dicts

            Parameters
            ----------
            old_dict : dict
                the old nested dict
            new_dict : dict
                the new nested dict

            Returns
            -------
            dict
                the updated new nested dict
            """
            for k, v in old_dict.items():

                # apply same function again on item if item is dict
                if isinstance(v, dict):
                    if k not in new_dict:
                        new_dict[k] = {}

                    new_dict[k] = __convert_dict(v, new_dict[k])

                else:

                    # check if v is scalar and convert to npy-array if necessary.
                    # Otherwise concatenation might fail
                    if np.isscalar(v):
                        v = np.array(v)

                    # check for zero-sized arrays and reshape if necessary.
                    # Otherwise concatenation might fail
                    if v.shape == ():
                        v = v.reshape(1)
                    if k in new_dict:
                        new_predictions_all[k].append(v)
                    else:
                        new_predictions_all[k] = [v]

            return new_dict

        # recursively convert all nested dicts
        for preds in predictions_all:
            new_predictions_all = __convert_dict(preds, new_predictions_all)

        def __concatenate_dict_items(dict_like: dict):
            """
            Function to recursively concatenate dict-items

            Parameters
            ----------
            dict_like : dict
                the (nested) dict, whoose items should be concatenated

            Returns
            -------

            """
            for k, v in dict_like.items():
                if isinstance(v, dict):
                    v = __concatenate_dict_items(v)
                else:
                    v = np.concatenate(v)

                dict_like[k] = v

                return dict_like

        # concatenate lists to single arrays
        predictions_all = __concatenate_dict_items(new_predictions_all)

        for k, v in metric_vals.items():
            metric_vals[k] = np.array(v)

        return predictions_all, metric_vals

    def __setattr__(self, key, value):
        """
        Set attributes and guard specific attributes after they have been set
        once

        Parameters
        ----------
        key : str
            the attributes name
        value : Any
            the value to set

        Raises
        ------
        PermissionError
            If attribute which should be set is guarded

        """

        # check if key has been set once
        if key in self.__KEYS_TO_GUARD and hasattr(self, key):
            raise PermissionError("%s should not be overwritten after "
                                  "it has been set once" % key)
        else:
            super().__setattr__(key, value)

    @staticmethod
    def calc_metrics(batch: LookupConfig, metrics={}, metric_keys=None):
        """
        Compute metrics

        Parameters
        ----------
        batch: LookupConfig
            dictionary containing the whole batch 
            (including predictions)
        metrics: dict
            dict with metrics
        metric_keys : dict
            dict of tuples which contains hashables for specifying the items 
            to use for calculating the respective metric.
            If not specified for a metric, the keys "pred" and "label" 
            are used per default

        Returns
        -------
        dict
            dict with metric results
        """
        if metric_keys is None:
            metric_keys = {k: ("pred", "label") for k in metrics.keys()}

        return {key: metric_fn(*[batch.nested_get(k) for k in metric_keys[key]])
                for key, metric_fn in metrics.items()}<|MERGE_RESOLUTION|>--- conflicted
+++ resolved
@@ -112,11 +112,14 @@
         ----------
         data : dict
             batch dictionary
+        **kwargs :
+            keyword arguments(directly passed to ``prepare_batch``)
 
         Returns
         -------
         dict
             predicted data
+
         """
         data = self._prepare_batch(data, **kwargs)
 
@@ -135,11 +138,9 @@
         )[1]
 
     def predict_data_mgr(self, datamgr, batchsize=None, metrics={},
-<<<<<<< HEAD
-                         metric_keys=None, verbose=False, as_generator=False):
-=======
-                         metric_keys=None, verbose=False, **kwargs):
->>>>>>> 7c2b81ab
+                         metric_keys=None, verbose=False, as_generator=False,
+                         **kwargs):
+
         """
         Defines a routine to predict data obtained from a batchgenerator
 
@@ -157,13 +158,12 @@
             the ``batch_dict`` items to use for metric calculation
         verbose : bool
             whether to show a progress-bar or not, default: False
-<<<<<<< HEAD
         as_generator : bool
-            if True: Returns
-=======
+            if True: Yields results instead of returning them; should be
+            specified if predicting on a low-memory device or when results
+            should be saved immediately
         kwargs :
             keyword arguments passed to :func:`prepare_batch_fn`
->>>>>>> 7c2b81ab
 
         Returns
         -------
