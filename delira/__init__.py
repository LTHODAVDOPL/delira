__version__ = '0.3.3'

import json
import os
import warnings
warnings.simplefilter('default', DeprecationWarning)
warnings.simplefilter('ignore', ImportWarning)

# to register new possible backends, they have to be added to this list.
# each backend should consist of a tuple of length 2 with the first entry
# being the package import name and the second being the backend abbreviation.
# E.g. TensorFlow's package is named 'tensorflow' but if the package is found,
# it will be considered as 'tf' later on
__POSSIBLE_BACKENDS = [
    ("torch", "torch"),
    ("tensorflow", "tf"),
<<<<<<< HEAD
    ("chainer", "chainer")]

=======
    ("sklearn", "sklearn")
]
>>>>>>> 44336bf7
__BACKENDS = []


def _update_backends(config_file):
    _backends = {}
    # try to import all possible backends to determine valid backends

    import importlib
    for curr_backend in __POSSIBLE_BACKENDS:
        try:
            assert len(curr_backend) == 2
            assert all([isinstance(_tmp, str) for _tmp in curr_backend]), \
                "All entries in current backend must be strings"

            # check if backend can be imported
            bcknd = importlib.util.find_spec(curr_backend[0])

            if bcknd is not None:
                _backends[curr_backend[1]] = True
            else:
                _backends[curr_backend[1]] = False
            del bcknd

        except ValueError:
            _backends[curr_backend[1]] = False

    with open(config_file, "w") as f:
        json.dump({"version": __version__, "backend": _backends},
                  f, sort_keys=True, indent=4)

    del _backends


def _determine_backends():

    _config_file = __file__.replace("__init__.py", ".delira")
    # look for config file to determine backend
    # if file exists: load config into environment variables

    if not os.path.isfile(_config_file):
        _update_backends(_config_file)

    # set values from config file to variable
    with open(_config_file) as f:
        _config_dict = json.load(f)
    for key, val in _config_dict.pop("backend").items():
        if val:
            __BACKENDS.append(key.upper())
    del _config_dict

    del _config_file


def update_backends():
    """
    Updates all installed backends (and deletes old backend-configuration file)

    Returns
    -------

    """
    _config_file = __file__.replace("__init__.py", ".delira")
    _BACKENDS = []

    if os.path.isfile(_config_file):
        os.remove(_config_file)

    return get_backends()


def get_backends():
    """
    Return List of currently available backends

    Returns
    -------
    list
        list of strings indicating all currently installed backends

    """

    if not __BACKENDS:
        _determine_backends()
    return __BACKENDS<|MERGE_RESOLUTION|>--- conflicted
+++ resolved
@@ -14,13 +14,10 @@
 __POSSIBLE_BACKENDS = [
     ("torch", "torch"),
     ("tensorflow", "tf"),
-<<<<<<< HEAD
-    ("chainer", "chainer")]
-
-=======
+    ("chainer", "chainer"),
     ("sklearn", "sklearn")
 ]
->>>>>>> 44336bf7
+
 __BACKENDS = []
 
 
