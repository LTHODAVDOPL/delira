language: python

matrix:
    include:
        # basic tests withut a backend
        - name: "Unittests Python 3.5 No Backend"
          python: 3.5
          dist: xenial
          env:
              - TEST_TYPE="unittests"
              - BACKEND="None"
        - name: "Unittests Python 3.6 No Backend"
          python: 3.6
          dist: xenial
          env:
              - TEST_TYPE="unittests"
              - BACKEND="None"
        - name: "Unittests Python 3.7 No Backend"
          python: 3.7
          dist: xenial
          env:
              - TEST_TYPE="unittests"
              - BACKEND="None"
    # SCIKIT-LEARN BACKEND TESTS
        - name: "Unittests Python 3.5 Sklearn Backend"
          python: 3.5
          dist: xenial
          env:
              - TEST_TYPE="unittests"
              - BACKEND="Sklearn"
        - name: "Unittests Python 3.6 Sklearn Backend"
          python: 3.6
          dist: xenial
          env:
              - TEST_TYPE="unittests"
              - BACKEND="Sklearn"
        - name: "Unittests Python 3.7 Sklearn Backend"
          python: 3.7
          dist: xenial
          env:
              - TEST_TYPE="unittests"
              - BACKEND="Sklearn"
              
    #TENSORFLOW BACKEND TESTS
        - name: "Unittests Python 3.5 TF Backend"
          python: 3.5
          dist: xenial
          env:
              - TEST_TYPE="unittests"
              - BACKEND="TF"
        - name: "Unittests Python 3.6 TF Backend"
          python: 3.6
          dist: xenial
          env:
              - TEST_TYPE="unittests"
              - BACKEND="TF"
        - name: "Unittests Python 3.7 TF Backend"
          python: 3.7
          dist: xenial
          env:
              - TEST_TYPE="unittests"
              - BACKEND="TF"
              
      # PYTORCH BACKEND TESTS
        - name: "Unittests Python 3.5 Torch Backend"
          python: 3.5
          dist: xenial
          env:
              - TEST_TYPE="unittests"
              - BACKEND="Torch"
        - name: "Unittests Python 3.6 Torch Backend"
          python: 3.6
          dist: xenial
          env:
              - TEST_TYPE="unittests"
              - BACKEND="Torch"
        - name: "Unittests Python 3.7 Torch Backend"
          python: 3.7
          dist: xenial
          env:
              - TEST_TYPE="unittests"
              - BACKEND="Torch"
      # CHAINER BACKEND TESTS
        - name: "Unittests Python 3.5 Chainer Backend"
          python: 3.5
          dist: xenial
          env:
              - TEST_TYPE="unittests"
              - BACKEND="Chainer"
        - name: "Unittests Python 3.6 Chainer Backend"
          python: 3.6
          dist: xenial
          env:
              - TEST_TYPE="unittests"
              - BACKEND="Chainer"
        - name: "Unittests Python 3.7 Chainer Backend"
          python: 3.7
          dist: xenial
          env:
              - TEST_TYPE="unittests"
              - BACKEND="Chainer"
              
      # STATIC CHECKS
        - name: "Static Style Checks"
          python: 3.7
          dist: xenial
          env:
              - TEST_TYPE="style-check"
        - name: "Documentation"
          python: 3.7
          dist: xenial
          env:
              - TEST_TYPE="docs"

# command to install dependencies
before_install:
    - if [[ "$TEST_TYPE" == "unittests" ]]; then
          bash scripts/ci/install_before_tests.sh;
<<<<<<< HEAD
      elif [[ "$TEST_TYPE" == "docs" ]]; then
          bash scripts/ci/install_before_docs.sh;
=======
          pip install codecov;
>>>>>>> 0a3481eb
      else
          bash scripts/ci/install_before_style_check.sh;
          pip install -r docs/requirements.txt;
      fi

install:
    - pip install --no-deps .
  
# command to run tests
script:
    # run tests or stylechecks
    - if [[ "$TEST_TYPE" == "unittests" ]]; then
          bash scripts/ci/run_tests.sh;
      elif [[ "$TEST_TYPE" == "docs" ]]; then
          bash scripts/ci/build_docs.sh;
      else
          bash scripts/ci/run_style_checks.sh;
      fi
<<<<<<< HEAD


after_success:
    - if [[ "$TEST_TYPE" == "unittests" ]]; then
          codecov;
=======
    
    # build docs if python == 3.7
    - if [[ "$TRAVIS_PYTHON_VERSION" == 3.7 ]] && [[ "$TEST_TYPE" == "style-check" ]]; then
          bash scripts/ci/build_docs.sh;
      fi
      
after_success:
    - if [[ "$TEST_TYPE" == "unittests" ]]; then
          codecov;
      fi
>>>>>>> 0a3481eb

before_deploy:
    - cd $TRAVIS_BUILD_DIR

deploy:
        - provider: pages
          skip_cleanup: true
          github_token: $GITHUB_TOKEN  # Set in travis-ci.org dashboard, marked secure
          keep-history: true
          on:
              branch: master
              condition: $TEST_TYPE = Docs
              local_dir: docs/_build/html
        - provider: pypi
          user: $PYPI_USERNAME
          password: $PYPI_PASSWORD
          on:
              tags: true
              distributions: "sdist bdist_wheel"
              skip_existing: true
              condition: $TEST_TYPE = style-check<|MERGE_RESOLUTION|>--- conflicted
+++ resolved
@@ -116,12 +116,8 @@
 before_install:
     - if [[ "$TEST_TYPE" == "unittests" ]]; then
           bash scripts/ci/install_before_tests.sh;
-<<<<<<< HEAD
       elif [[ "$TEST_TYPE" == "docs" ]]; then
           bash scripts/ci/install_before_docs.sh;
-=======
-          pip install codecov;
->>>>>>> 0a3481eb
       else
           bash scripts/ci/install_before_style_check.sh;
           pip install -r docs/requirements.txt;
@@ -140,24 +136,10 @@
       else
           bash scripts/ci/run_style_checks.sh;
       fi
-<<<<<<< HEAD
-
 
 after_success:
     - if [[ "$TEST_TYPE" == "unittests" ]]; then
           codecov;
-=======
-    
-    # build docs if python == 3.7
-    - if [[ "$TRAVIS_PYTHON_VERSION" == 3.7 ]] && [[ "$TEST_TYPE" == "style-check" ]]; then
-          bash scripts/ci/build_docs.sh;
-      fi
-      
-after_success:
-    - if [[ "$TEST_TYPE" == "unittests" ]]; then
-          codecov;
-      fi
->>>>>>> 0a3481eb
 
 before_deploy:
     - cd $TRAVIS_BUILD_DIR
